--- conflicted
+++ resolved
@@ -5,17 +5,10 @@
 h2 { font-size: large; }
 </style>
 <head>
-<<<<<<< HEAD
-<title>oracles randomizer 3.2.0 ages checklist</title>
-</head>
-<body>
-<h1>oracles randomizer 3.2.0 ages checklist</h1>
-=======
 <title>oracles randomizer 3.2.1 ages checklist</title>
 </head>
 <body>
 <h1>oracles randomizer 3.2.1 ages checklist</h1>
->>>>>>> 71c4e839
 <h2>labrynna</h2>
 <input type="checkbox"> starting chest<br>
 <input type="checkbox"> nayru's house<br>
