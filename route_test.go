--- conflicted
+++ resolved
@@ -83,24 +83,14 @@
 
 	// test key counting
 	checkReach(t, g, map[string]string{
-<<<<<<< HEAD
-		"starting chest":      "sword",
-		"nayru's house":       "bombs",
-=======
 		"starting chest":      "sword 1",
 		"nayru's house":       "bombs, 10",
->>>>>>> ea2c67b3
 		"black tower worker":  "dimitri's flute",
 		"d3 pols voice chest": "d3 small key",
 	}, "d3 bush beetle room", false, false)
 	checkReach(t, g, map[string]string{
-<<<<<<< HEAD
-		"starting chest":      "sword",
-		"nayru's house":       "bombs",
-=======
 		"starting chest":      "sword 1",
 		"nayru's house":       "bombs, 10",
->>>>>>> ea2c67b3
 		"black tower worker":  "dimitri's flute",
 		"d3 pols voice chest": "d3 small key",
 		"d3 statue drop":      "d3 small key",
