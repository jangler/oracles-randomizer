# Zelda Oracles Randomizer

This program reads a Zelda: Oracle of Seasons or Oracle of Ages ROM (US
versions only), shuffles the locations of (most) items and mystical seeds, and
writes the modified ROM to a new file. In Seasons, the default seasons for each
area are also randomized. Most arbitrary overworld checks for essences and
other game flags are removed, so the dungeons and other checks can be done in
any order that the randomized items facilitate. However, you do need to collect
all 8 essences to get the Maku Seed and finish the game.


## Usage

There are three ways to use the randomizer:

1. Place the randomizer in the same directory as your vanila ROM(s) (or vice
   versa), and run it. The randomizer will automatically find your vanilla
   ROM(s) and prompt for further options.
2. In Windows, drag your vanilla ROM onto the executable. Same deal as above,
   except that the ROM and randomizer don't have to be in the same folder.
3. Use the command line. Type `./oracles-randomizer -h` to view the usage
   summary.


## Download

You can download executables for Windows, macOS, and Linux from the
[releases](https://github.com/jangler/oracles-randomizer/releases) page. Don't
use the "Download ZIP" link on the main page; that only contains the source
code. The download also contains a rudimentary location checklist and item
tracker. If you're looking for a more detailed tracker,
[EmoTracker](http://emosaru.com/index.php/emotracker/) has a pack developed
by Herreteman.


## Randomization notes

<<<<<<< HEAD
Items and chests are randomized, with exceptions listed below. The rod of
seasons is split into four items, each of which will give you one season and
the rod itself (if you don't already have it).

There is one flute in the game for a random animal companion, and it's
identified and usable as soon as you get it. Subrosian dancing and Ricky do not
give flutes as they normally would. The Natzu region matches whichever animal
companion the randomized flute calls.

Seed trees and default seasons for each area are also shuffled, and the satchel
and slingshot will start with the type of seeds on the tree in Horon Village.
The duplicate tree (normally a gale tree) has a random seed type instead.

For items that have two levels, the first you obtain will be L-1, and the
second will be L-2, regardless of the order in which you obtain them. The L-2
shield is an exception.

The following items are **not** randomized:

- Renewable shop items (bombs, shield, hearts, etc.)
- Small keys
- Pirate's bell (obtained by polishing rusty bell)
- Gasha seeds and pieces of heart outside of chests
- Subrosian dancing prizes after the first
- Trading sequence items
- Non-essential items given by NPCs
- Subrosian hide and seek items
- Gasha nut contents
- Fixed drops from bushes, pots, etc.
- Maple drops


## Other notable changes

Other small changes have been made for convenience, to simplify randomization
logic, or to prevent softlocks. The most notable are:

- The intro sequence and pirate cutscene are removed, and the Maku Seed
  cutscenes are abbreviated.
- Mystical seeds grow in all seasons, and can be collected with a slingshot as
  well as a satchel.
- Rosa doesn't appear in the overworld, and her portal is activated by default.
- Fool's ore is randomized (the Strange Brothers trade you nothing for your
  feather). Shovel is not required to retrieve the stolen feather.
- Holding start while closing the map screen outdoors (in the overworld or in
  Subrosia) warps to the seed tree in Horon Village. This also sets your
  save/respawn point to that screen. Tree warping has a one-hour cooldown
  unless the `-freewarp` flag is specified. Tree warp is not supported as a
  "feature" and has no warranty, so consider possible consequences before using
  it.
- In some situations, the game will give you warnings about what you're doing
  or about to do. **If you receive one, what you're doing is out of logic and
  could potentially lead to a softlock**—but in some cases you can also be fine
  as long as you're careful.
=======
General details common to both games:

- Items and chests are randomized, with these exceptions:
    - Renewable shop and business scrub items (bombs, shield, hearts, etc.)
	- Small keys
	- Gasha seeds and pieces of heart outside of chests
	- NPCs that give non-progression items in the vanilla game
	- Gasha nut contents
	- Fixed drops (from bushes, pots, etc.)
	- Maple drops
- Mystical seed trees are randomized, with no more than two trees of each type.
  Items that use seeds for ammunition start with the type of seed that's on the
  Horon Village or Lynna City tree.
- For items that have two levels, the first you obtain will be L-1, and the
  second will be L-2, regardless of the order in which you obtain them. The L-2
  shield is an exception.
- There is one flute in the game for a random animal companion, and it's
  identified and usable as soon as you get it. Only the 150-rupee item in the
  shop is randomized; the other two usual means of getting a strange flute
  don't give anything special. The animal companion regions (Natzu in Seasons
  and Nuun in Ages) match whatever flute is in the seed.
- If tree warp is enabled, holding start while closing the map screen outdoors
  warps to the seed tree in Horon Village or Lynna City. Tree warp comes with
  no warranty and is not supported as a "feature", so think carefully before
  using it.

For game-specific notes on randomization and logic, see
[seasons_notes.md](https://github.com/jangler/oracles-randomizer/blob/master/doc/seasons_notes.md)
and
[ages_notes.md](https://github.com/jangler/oracles-randomizer/blob/master/doc/ages_notes.md)
>>>>>>> 91dd292c


## FAQ

**Q: Is there a place to discuss the randomizer?**

A: Yes, the Oracles Discord server (link
[here](https://www.speedrun.com/oos/thread/3qwe1)). The server is mainly focused
on speedrunning, but the #randomizer channel is for anything pertaining to the
randomizer.

**Q: I found a problem. What do I do?**

A: Open an issue about it on GitHub or bring it up in the #randomizer channel
in the Oracles discord. Provide your seed's log file either way.

**Q: Will you make a cross-game randomizer that combines Ages and Seasons into
one ROM?**

<<<<<<< HEAD
A: Ages support is the next feature priority for the randomizer and is
underway, but there's no particular timeline for it.
=======
A: no
>>>>>>> 91dd292c

**Q: Can I at least do a linked game?**

A: Not yet. Probably in a future version.


## Thanks to:

- Drenn for [ages-disasm](https://github.com/Drenn1/ages-disasm).
- Herreteman, dragonc0, Phoenomenom714, and jaysee87 for help with logic,
  playtesting, design, and "customer support".
- Everyone who helped playtest prerelease versions of the randomizer.<|MERGE_RESOLUTION|>--- conflicted
+++ resolved
@@ -35,62 +35,6 @@
 
 ## Randomization notes
 
-<<<<<<< HEAD
-Items and chests are randomized, with exceptions listed below. The rod of
-seasons is split into four items, each of which will give you one season and
-the rod itself (if you don't already have it).
-
-There is one flute in the game for a random animal companion, and it's
-identified and usable as soon as you get it. Subrosian dancing and Ricky do not
-give flutes as they normally would. The Natzu region matches whichever animal
-companion the randomized flute calls.
-
-Seed trees and default seasons for each area are also shuffled, and the satchel
-and slingshot will start with the type of seeds on the tree in Horon Village.
-The duplicate tree (normally a gale tree) has a random seed type instead.
-
-For items that have two levels, the first you obtain will be L-1, and the
-second will be L-2, regardless of the order in which you obtain them. The L-2
-shield is an exception.
-
-The following items are **not** randomized:
-
-- Renewable shop items (bombs, shield, hearts, etc.)
-- Small keys
-- Pirate's bell (obtained by polishing rusty bell)
-- Gasha seeds and pieces of heart outside of chests
-- Subrosian dancing prizes after the first
-- Trading sequence items
-- Non-essential items given by NPCs
-- Subrosian hide and seek items
-- Gasha nut contents
-- Fixed drops from bushes, pots, etc.
-- Maple drops
-
-
-## Other notable changes
-
-Other small changes have been made for convenience, to simplify randomization
-logic, or to prevent softlocks. The most notable are:
-
-- The intro sequence and pirate cutscene are removed, and the Maku Seed
-  cutscenes are abbreviated.
-- Mystical seeds grow in all seasons, and can be collected with a slingshot as
-  well as a satchel.
-- Rosa doesn't appear in the overworld, and her portal is activated by default.
-- Fool's ore is randomized (the Strange Brothers trade you nothing for your
-  feather). Shovel is not required to retrieve the stolen feather.
-- Holding start while closing the map screen outdoors (in the overworld or in
-  Subrosia) warps to the seed tree in Horon Village. This also sets your
-  save/respawn point to that screen. Tree warping has a one-hour cooldown
-  unless the `-freewarp` flag is specified. Tree warp is not supported as a
-  "feature" and has no warranty, so consider possible consequences before using
-  it.
-- In some situations, the game will give you warnings about what you're doing
-  or about to do. **If you receive one, what you're doing is out of logic and
-  could potentially lead to a softlock**—but in some cases you can also be fine
-  as long as you're careful.
-=======
 General details common to both games:
 
 - Items and chests are randomized, with these exceptions:
@@ -121,7 +65,6 @@
 [seasons_notes.md](https://github.com/jangler/oracles-randomizer/blob/master/doc/seasons_notes.md)
 and
 [ages_notes.md](https://github.com/jangler/oracles-randomizer/blob/master/doc/ages_notes.md)
->>>>>>> 91dd292c
 
 
 ## FAQ
@@ -141,12 +84,7 @@
 **Q: Will you make a cross-game randomizer that combines Ages and Seasons into
 one ROM?**
 
-<<<<<<< HEAD
-A: Ages support is the next feature priority for the randomizer and is
-underway, but there's no particular timeline for it.
-=======
 A: no
->>>>>>> 91dd292c
 
 **Q: Can I at least do a linked game?**
 
