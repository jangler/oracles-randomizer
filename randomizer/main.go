--- conflicted
+++ resolved
@@ -78,11 +78,8 @@
 	race     bool
 	seed     string
 	include  []string
-<<<<<<< HEAD
-=======
 	game     int
 	players  int
->>>>>>> 3fae7a2e
 }
 
 // initFlags initializes the CLI/TUI option values and variables.
@@ -169,20 +166,6 @@
 		defer pprof.StopCPUProfile()
 	}
 
-<<<<<<< HEAD
-	ropts := randomizerOptions{
-		treewarp: flagTreewarp,
-		hard:     flagHard,
-		dungeons: flagDungeons,
-		portals:  flagPortals,
-		race:     flagRace,
-		seed:     flagSeed,
-		include:  []string{},
-	}
-
-	if flagIncludes != "" {
-		ropts.include = strings.Split(flagIncludes, ",")
-=======
 	// get options
 	optsList := make([]*randomizerOptions, 0, 1)
 	include := strings.Split(flagIncludes, ",")
@@ -211,7 +194,6 @@
 	}
 	for _, ropts := range optsList {
 		ropts.players = len(optsList)
->>>>>>> 3fae7a2e
 	}
 
 	switch flagDevCmd {
@@ -239,11 +221,7 @@
 		// i forget why or whether this is useful.
 		var rom *romState
 		if flag.Arg(1) == "" {
-<<<<<<< HEAD
-			rom = newRomState(nil, game, ropts.include)
-=======
 			rom = newRomState(nil, game, 1, optsList[0].include)
->>>>>>> 3fae7a2e
 		} else {
 			f, err := os.Open(flag.Arg(1))
 			if err != nil {
@@ -256,11 +234,7 @@
 				fatal(err, printErrf)
 				return
 			}
-<<<<<<< HEAD
-			rom = newRomState(b, game, ropts.include)
-=======
 			rom = newRomState(b, game, 1, optsList[0].include)
->>>>>>> 3fae7a2e
 		}
 
 		fmt.Println(rom.findAddr(byte(bank), uint16(addr)))
@@ -279,18 +253,11 @@
 		if flagDevCmd == "hardstats" {
 			statFunc = logHardStats
 		}
-<<<<<<< HEAD
-		statFunc(game, numTrials, ropts, func(s string, a ...interface{}) {
-			fmt.Printf(s, a...)
-			fmt.Println()
-		})
-=======
 		statFunc(game, numTrials, *optsList[0],
 			func(s string, a ...interface{}) {
 				fmt.Printf(s, a...)
 				fmt.Println()
 			})
->>>>>>> 3fae7a2e
 	case "showasm":
 		// print the asm for the named function/etc
 		tokens := strings.Split(flag.Arg(0), "/")
@@ -301,11 +268,7 @@
 		}
 		game := reverseLookupOrPanic(gameNames, tokens[0]).(int)
 
-<<<<<<< HEAD
-		rom := newRomState(nil, game, ropts.include)
-=======
 		rom := newRomState(nil, game, 1, optsList[0].include)
->>>>>>> 3fae7a2e
 		if err := rom.showAsm(tokens[1], os.Stdout); err != nil {
 			fatal(err, printErrf)
 			return
@@ -352,11 +315,6 @@
 		if err != nil {
 			fatal(err, logf)
 			return
-<<<<<<< HEAD
-		} else {
-			rom = newRomState(b, game, ropts.include)
-=======
->>>>>>> 3fae7a2e
 		}
 		src := rand.New(rand.NewSource(int64(seed)))
 
