package randomizer

import (
	"container/list"
	"testing"
)

func TestGraph(t *testing.T) {
	testSeasonsGraph(t)
	testAgesGraph(t)
}

// check that graph logic is working as expected
func testSeasonsGraph(t *testing.T) {
<<<<<<< HEAD
	rom := newRomState(nil, gameSeasons, nil)
=======
	rom := newRomState(nil, gameSeasons, 0, nil)
>>>>>>> 3fae7a2e
	g := newRouteGraph(rom)

	// test basic start item
	checkReach(t, g, map[string]string{
		"d0 key chest": "feather",
	}, "maku tree", false)
	checkReach(t, g, map[string]string{
		"d0 key chest": "sword",
	}, "maku tree", true)

	// test hard logic via bracelet shenanigans in d1
	testMap := map[string]string{
		"d0 key chest":           "bracelet",
		"d0 rupee chest":         "gnarled key",
		"horon village SW chest": "winter",
		"d1 entrance":            "enter d1",
		"d1 stalfos drop":        "d1 small key",
	}
	checkReach(t, g, testMap, "d1 block-pushing room", false)
	testMap["start"] = "hard"
	checkReach(t, g, testMap, "d1 block-pushing room", true)

	// test key counting
	testMap = map[string]string{
		"d0 key chest":     "sword",
		"maku tree":        "gnarled key",
		"d1 entrance":      "enter d1",
		"d1 stalfos drop":  "d1 small key",
		"d1 stalfos chest": "bombs, 10",
	}
	checkReach(t, g, testMap, "d1 basement", false)
	testMap["d1 railway chest"] = "d1 small key"
	checkReach(t, g, testMap, "d1 basement", true)

	// check a subrosia portal
	testMap = map[string]string{
		"d0 key chest":   "sword",
		"d0 rupee chest": "boomerang",
		"maku tree":      "boomerang",
	}
	checkReach(t, g, testMap, "suburbs", false)
	testMap["enter horon village portal"] = "exit eastern suburbs portal"
	checkReach(t, g, testMap, "suburbs", true)

	// test rupee counting
	testMap = map[string]string{
		"d0 key chest":            "sword",
		"maku tree":               "flippers",
		"old man in treehouse":    "rupees, 100",
		"cave south of mrs. ruul": "rupees, 100",
	}
	checkReach(t, g, testMap, "shop, 150 rupees", false)
	testMap["natzu region, across water"] = "rupees, 10"
	checkReach(t, g, testMap, "shop, 150 rupees", true)
}

// check that graph logic is working as expected
func testAgesGraph(t *testing.T) {
<<<<<<< HEAD
	rom := newRomState(nil, gameAges, nil)
=======
	rom := newRomState(nil, gameAges, 0, nil)
>>>>>>> 3fae7a2e
	g := newRouteGraph(rom)

	// test basic start item
	checkReach(t, g, map[string]string{
		"starting chest": "feather",
	}, "black tower worker", false)
	checkReach(t, g, map[string]string{
		"starting chest": "sword",
	}, "black tower worker", true)

	// test hard logic via d2 thwomp shelf
	testMap := map[string]string{
		"starting chest":        "bombs, 10",
		"nayru's house":         "bracelet",
		"black tower worker":    "shovel",
		"deku forest cave east": "switch hook",
		"deku forest cave west": "cane",
		"d2 entrance":           "enter d2",
		"d2 bombed terrace":     "d2 small key",
		"d2 moblin drop":        "d2 small key",
	}
	checkReach(t, g, testMap, "d2 thwomp shelf", false)
	testMap["start"] = "hard"
	checkReach(t, g, testMap, "d2 thwomp shelf", true)

	// test key counting
	testMap = map[string]string{
		"starting chest":      "sword",
		"nayru's house":       "bombs, 10",
		"black tower worker":  "dimitri's flute",
		"d3 entrance":         "enter d3",
		"d3 pols voice chest": "d3 small key",
		"d3 statue drop":      "d3 small key",
	}
	checkReach(t, g, testMap, "d3 bush beetle room", false)
	testMap["d3 armos drop"] = "d3 small key"
	checkReach(t, g, testMap, "d3 bush beetle room", true)

	// test rupee counting
	testMap = map[string]string{
		"starting chest":     "sword",
		"nayru's house":      "satchel",
		"south lynna tree":   "ember tree seeds",
		"grave under tree":   "graveyard key",
		"black tower worker": "rupees, 200",
		"lynna city chest":   "flippers",
		"cheval's invention": "rupees, 200",
	}
	checkReach(t, g, testMap, "syrup", false)
	testMap["shop, 150 rupees"] = "rupees, 100" // dumb but w/e
	checkReach(t, g, testMap, "syrup", true)

	// test bombs from head thwomp in hard logic
	headThwompBombMap := map[string]string{
		"starting chest":        "bracelet",
		"nayru's house":         "harp",
		"black tower worker":    "harp",
		"lynna city chest":      "switch hook",
		"fairies' woods chest":  "iron shield",
		"symmetry city brother": "sword",
		"d2 entrance":           "enter d2",
		"d2 moblin drop":        "feather",
		"d2 basement drop":      "d2 small key",
		"d2 thwomp tunnel":      "d2 small key",
		"d2 thwomp shelf":       "d2 small key",
		"d2 moblin platform":    "d2 small key",
		"d2 rope room":          "d2 small key",
		"d2 statue puzzle":      "d2 boss key",
	}
	checkReach(t, g, headThwompBombMap, "d2 bombed terrace", false)
	headThwompBombMap["start"] = "hard"
	checkReach(t, g, headThwompBombMap, "d2 bombed terrace", true)
}

// helper function for testing whether a node is reachable given a certain
// slotting
func checkReach(t *testing.T, g graph, links map[string]string, target string,
	expect bool) {
	t.Helper()

	// add parents at the start of the function, and remove them at the end.
	for parent, child := range links {
		g[child].addParent(g[parent])
	}
	defer func() {
		for parent, child := range links {
			g[child].removeParent(g[parent])
		}
	}()

	g.reset()
	g["start"].explore()

	if g[target].reached != expect {
		if expect {
			t.Errorf("expected to reach %s, but could not", target)
		} else {
			t.Errorf("expected not to reach %s, but could", target)
		}
	}
}

func TestDungeonsOverfilled(t *testing.T) {
	game := gameSeasons
	items, slots := list.New(), list.New()
	if dungeonsOverfilled(game, nil, nil, items, slots) {
		t.Fatal("list is not overfilled")
	}
	item := items.PushBack(newNode("d1 item 1", 0))
	if !dungeonsOverfilled(game, nil, nil, items, slots) {
		t.Fatal("list is overfilled")
	}
	slot := slots.PushBack(newNode("d1 slot 1", 0))
	if dungeonsOverfilled(game, nil, nil, items, slots) {
		t.Fatal("list is not overfilled")
	}
	if dungeonsOverfilled(game, item, nil, items, slots) {
		t.Fatal("list is not overfilled")
	}
	if !dungeonsOverfilled(game, nil, slot, items, slots) {
		t.Fatal("list is overfilled")
	}
}<|MERGE_RESOLUTION|>--- conflicted
+++ resolved
@@ -12,11 +12,7 @@
 
 // check that graph logic is working as expected
 func testSeasonsGraph(t *testing.T) {
-<<<<<<< HEAD
-	rom := newRomState(nil, gameSeasons, nil)
-=======
 	rom := newRomState(nil, gameSeasons, 0, nil)
->>>>>>> 3fae7a2e
 	g := newRouteGraph(rom)
 
 	// test basic start item
@@ -75,11 +71,7 @@
 
 // check that graph logic is working as expected
 func testAgesGraph(t *testing.T) {
-<<<<<<< HEAD
-	rom := newRomState(nil, gameAges, nil)
-=======
 	rom := newRomState(nil, gameAges, 0, nil)
->>>>>>> 3fae7a2e
 	g := newRouteGraph(rom)
 
 	// test basic start item
