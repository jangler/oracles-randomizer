package randomizer

import (
	"fmt"
	"math/rand"
	"os"
	"runtime"

	"gopkg.in/yaml.v2"
)

// generate a bunch of seeds.
func generateSeeds(n, game int, ropts randomizerOptions) []*routeInfo {
	threads := runtime.NumCPU()
	dummyLogf := func(string, ...interface{}) {}

	// search for routes
	routeChan := make(chan *routeInfo)
	attempts := 0
	for i := 0; i < threads; i++ {
		go func() {
			for i := 0; i < n/threads; i++ {
				for {
					// i don't know if a new romState actually *needs* to be
					// created for each iteration.
					seed := uint32(rand.Int())
<<<<<<< HEAD
					rom := newRomState(nil, game, ropts.include)
					route, _ := findRoute(rom, seed, ropts, false, dummyLogf)
=======
					src := rand.New(rand.NewSource(int64(seed)))
					rom := newRomState(nil, game, 1, ropts.include)
					route, _ := findRoute(rom, seed, src, ropts, false, dummyLogf)
>>>>>>> 3fae7a2e
					if route != nil {
						attempts += route.attemptCount
						routeChan <- route
						break
					}
				}
			}
		}()
	}

	// receive found routes
	routes := make([]*routeInfo, n/threads*threads)
	for i := 0; i < len(routes); i++ {
		routes[i] = <-routeChan
		fmt.Fprintf(os.Stderr, "%d routes found\n", i+1)
	}
	fmt.Fprintf(os.Stderr, "%.01f%% of seeds succeeded\n",
		100*float64(n)/float64(attempts))

	return routes
}

// generate a bunch of seeds and print item configurations in YAML format.
func logStats(game, trials int, ropts randomizerOptions, logf logFunc) {
	// get `trials` routes
	routes := generateSeeds(trials, game, ropts)

	// make a YAML-serializable slice of check maps
	stringChecks := make([]map[string]string, len(routes))
	for i, ri := range routes {
		stringChecks[i] = make(map[string]string)
		for k, v := range getChecks(ri.usedItems, ri.usedSlots) {
			stringChecks[i][k.name] = v.name
		}
		if game == gameSeasons {
			for area, seasonId := range ri.seasons {
				// make sure not to overwrite info about lost woods item
				if area == "lost woods" {
					area = "lost woods (season)"
				}
				stringChecks[i][area] = seasonsById[int(seasonId)]
			}
		}
		stringChecks[i]["_seed"] = fmt.Sprintf("%08x", ri.seed)
	}

	// encode to stdout
	if err := yaml.NewEncoder(os.Stdout).Encode(stringChecks); err != nil {
		panic(err)
	}
}<|MERGE_RESOLUTION|>--- conflicted
+++ resolved
@@ -24,14 +24,9 @@
 					// i don't know if a new romState actually *needs* to be
 					// created for each iteration.
 					seed := uint32(rand.Int())
-<<<<<<< HEAD
-					rom := newRomState(nil, game, ropts.include)
-					route, _ := findRoute(rom, seed, ropts, false, dummyLogf)
-=======
 					src := rand.New(rand.NewSource(int64(seed)))
 					rom := newRomState(nil, game, 1, ropts.include)
 					route, _ := findRoute(rom, seed, src, ropts, false, dummyLogf)
->>>>>>> 3fae7a2e
 					if route != nil {
 						attempts += route.attemptCount
 						routeChan <- route
