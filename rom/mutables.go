package rom

import (
	"fmt"
	"log"
)

// A Mutable is a memory data that can be changed by the randomizer.
type Mutable interface {
	Mutate([]byte) error // change ROM bytes
	Check([]byte) error  // verify that the mutable matches the ROM
}

// A MutableRange is a length of mutable bytes starting at a given address.
type MutableRange struct {
	Addr     Addr
	Old, New []byte
}

// MutableByte returns a special case of MutableRange with a range of a single
// byte.
func MutableByte(addr Addr, old, new byte) *MutableRange {
	return &MutableRange{Addr: addr, Old: []byte{old}, New: []byte{new}}
}

// MutableWord returns a special case of MutableRange with a range of a two
// bytes.
func MutableWord(addr Addr, old, new uint16) *MutableRange {
	return &MutableRange{
		Addr: addr,
		Old:  []byte{byte(old >> 8), byte(old)},
		New:  []byte{byte(new >> 8), byte(new)},
	}
}

// Mutate replaces bytes in its range.
func (mr *MutableRange) Mutate(b []byte) error {
	addr := mr.Addr.FullOffset()
	for i, value := range mr.New {
		b[addr+i] = value
	}
	return nil
}

// Check verifies that the range matches the given ROM data.
func (mr *MutableRange) Check(b []byte) error {
	addr := mr.Addr.FullOffset()
	for i, value := range mr.Old {
		if b[addr+i] != value {
			return fmt.Errorf("expected %x at %x; found %x",
				mr.Old[i], addr+i, b[addr+i])
		}
	}
	return nil
}

// A MutableSlot is an item slot (chest, gift, etc). It references room data
// and treasure data.
type MutableSlot struct {
	Treasure            *Treasure
	IDAddrs, SubIDAddrs []Addr
	CollectMode         byte

	// TODO this is an incorrect model that happens to work for all currently
	//      slotted items except for the rod. for now the rod can have special
	//      logic, but this field really needs to be replaced with something
	//      more accurate (see treasureCollectionBehaviourTable in ages-disasm)
	SubIDOffset byte
}

// Mutate replaces the given IDs and subIDs in the given ROM data, and changes
// the associated treasure's collection mode as appropriate.
func (ms *MutableSlot) Mutate(b []byte) error {
	for _, addr := range ms.IDAddrs {
		b[addr.FullOffset()] = ms.Treasure.id
	}
	for _, addr := range ms.SubIDAddrs {
		// TODO see the comment on the SubIDOffset field of MutableSlot. for
		//      now, the rod needs special logic so it doesn't set an obtained
		//      season flag.
		if ms.SubIDOffset != 0 && ms.Treasure.id == 0x07 {
			b[addr.FullOffset()] = 0x07
		} else {
			b[addr.FullOffset()] = ms.Treasure.subID + ms.SubIDOffset
		}
	}
	ms.Treasure.mode = ms.CollectMode
	return ms.Treasure.Mutate(b)
}

// Check verifies that the slot's data matches the given ROM data.
func (ms *MutableSlot) Check(b []byte) error {
	for _, addr := range ms.IDAddrs {
		if b[addr.FullOffset()] != ms.Treasure.id {
			return fmt.Errorf("expected %x at %x; found %x",
				ms.Treasure.id, addr.FullOffset(), b[addr.FullOffset()])
		}
	}
	for _, addr := range ms.SubIDAddrs {
		if b[addr.FullOffset()] != ms.Treasure.subID+ms.SubIDOffset {
			return fmt.Errorf("expected %x at %x; found %x",
				ms.Treasure.subID+ms.SubIDOffset, addr.FullOffset(),
				b[addr.FullOffset()])
		}
	}
	if ms.CollectMode != ms.Treasure.mode {
		return fmt.Errorf("slot/treasure collect mode mismatch: %x/%x",
			ms.CollectMode, ms.Treasure.mode)
	}

	return nil
}

var ItemSlots = map[string]*MutableSlot{
	"d0 sword chest": &MutableSlot{
		Treasure:    Treasures["sword L-1"],
		IDAddrs:     []Addr{{0x0a, 0x7b86}},
		SubIDAddrs:  []Addr{{0x0a, 0x7b88}},
		SubIDOffset: 1,
		CollectMode: CollectChest,
	},
	"maku key fall": &MutableSlot{
		Treasure:    Treasures["gnarled key"],
		IDAddrs:     []Addr{{0x15, 0x657d}, {0x09, 0x7dff}, {0x09, 0x7de6}},
		SubIDAddrs:  []Addr{{0x15, 0x6580}, {0x09, 0x7e02}},
		CollectMode: CollectFall,
	},
	"boomerang gift": &MutableSlot{
		Treasure:    Treasures["boomerang L-1"],
		IDAddrs:     []Addr{{0x0b, 0x6648}},
		SubIDAddrs:  []Addr{{0x0b, 0x6649}},
		CollectMode: CollectFind2,
	},
	"rod gift": &MutableSlot{
		Treasure:    Treasures["rod"],
		IDAddrs:     []Addr{{0x15, 0x7511}},
		SubIDAddrs:  []Addr{{0x15, 0x750f}},
		SubIDOffset: 1,
		CollectMode: CollectChest, // it's what the data says
	},
	"shovel gift": &MutableSlot{
		Treasure:    Treasures["shovel"],
		IDAddrs:     []Addr{{0x0b, 0x6a6e}},
		SubIDAddrs:  []Addr{{0x0b, 0x6a6f}},
		CollectMode: CollectFind2,
	},
	"d1 satchel": &MutableSlot{
		// addresses are backwards from a normal slot
		Treasure:    Treasures["satchel"],
		IDAddrs:     []Addr{{0x09, 0x669b}},
		SubIDAddrs:  []Addr{{0x09, 0x669a}},
		CollectMode: CollectFind2,
	},
	"d2 bracelet chest": &MutableSlot{
		Treasure:    Treasures["bracelet"],
		IDAddrs:     []Addr{{0x15, 0x5424}},
		SubIDAddrs:  []Addr{{0x15, 0x5425}},
		CollectMode: CollectChest,
	},
	"blaino gift": &MutableSlot{
		Treasure:    Treasures["ricky's gloves"],
		IDAddrs:     []Addr{{0x0b, 0x64ce}},
		SubIDAddrs:  []Addr{{0x0b, 0x64cf}},
		CollectMode: CollectFind1,
	},
	"floodgate key gift": &MutableSlot{
		Treasure:    Treasures["floodgate key"],
		IDAddrs:     []Addr{{0x09, 0x626b}},
		SubIDAddrs:  []Addr{{0x09, 0x626a}},
		CollectMode: CollectFind1,
	},
	"square jewel chest": &MutableSlot{
		Treasure:    Treasures["square jewel"],
		IDAddrs:     []Addr{{0x0b, 0x7397}},
		SubIDAddrs:  []Addr{{0x0b, 0x739b}},
		CollectMode: CollectChest,
	},
	"x-shaped jewel chest": &MutableSlot{
		Treasure:    Treasures["x-shaped jewel"],
		IDAddrs:     []Addr{{0x15, 0x53cd}},
		SubIDAddrs:  []Addr{{0x15, 0x53ce}},
		CollectMode: CollectChest,
	},
	"star ore spot": &MutableSlot{
		Treasure:    Treasures["star ore"],
		IDAddrs:     []Addr{{0x08, 0x62f4}, {0x08, 0x62fe}},
		SubIDAddrs:  []Addr{}, // special case, not set at all
		CollectMode: CollectDig,
	},
	"d3 feather chest": &MutableSlot{
		Treasure:    Treasures["feather L-1"],
		IDAddrs:     []Addr{{0x15, 0x5458}},
		SubIDAddrs:  []Addr{{0x15, 0x5459}},
		CollectMode: CollectChest,
	},
	"master's plaque chest": &MutableSlot{
		Treasure:    Treasures["master's plaque"],
		IDAddrs:     []Addr{{0x15, 0x554d}},
		SubIDAddrs:  []Addr{{0x15, 0x554e}},
		CollectMode: CollectChest,
	},
	"flippers gift": &MutableSlot{
		Treasure:    Treasures["flippers"],
		IDAddrs:     []Addr{{0x0b, 0x7310}, {0x0b, 0x72f3}},
		SubIDAddrs:  []Addr{{0x0b, 0x7311}},
		CollectMode: CollectFind2,
	},
	"spring banana tree": &MutableSlot{
		Treasure:    Treasures["spring banana"],
		IDAddrs:     []Addr{{0x09, 0x66b0}},
		SubIDAddrs:  []Addr{{0x09, 0x66af}},
		CollectMode: CollectFind2,
	},
	"dragon key spot": &MutableSlot{
		Treasure:    Treasures["dragon key"],
		IDAddrs:     []Addr{{0x09, 0x628d}},
		SubIDAddrs:  []Addr{{0x09, 0x628c}},
		CollectMode: CollectFind1,
	},
	"pyramid jewel spot": &MutableSlot{
		Treasure:    Treasures["pyramid jewel"],
		IDAddrs:     []Addr{{0x0b, 0x7350}},
		SubIDAddrs:  []Addr{{0x0b, 0x7351}},
		CollectMode: CollectUnderwater,
	},
	// don't use this slot; no one knows about it and it's not required for
	// anything in a normal playthrough
	/*
		"ring box L-2 gift": &MutableSlot{
			Treasure:    Treasures["ring box L-2"],
			IDAddrs:     []Addr{{0x0b, 0x5c1a}},
			SubIDAddrs:  []Addr{{0x0b, 0x5c1b}},
			CollectMode: CollectGoronGift,
		},
	*/
	"d4 slingshot chest": &MutableSlot{
		Treasure:    Treasures["slingshot L-1"],
		IDAddrs:     []Addr{{0x15, 0x5470}},
		SubIDAddrs:  []Addr{{0x15, 0x5471}},
		CollectMode: CollectChest,
	},
	"d5 magnet gloves chest": &MutableSlot{
		Treasure:    Treasures["magnet gloves"],
		IDAddrs:     []Addr{{0x15, 0x5480}},
		SubIDAddrs:  []Addr{{0x15, 0x5481}},
		CollectMode: CollectChest,
	},
	"round jewel gift": &MutableSlot{
		Treasure:    Treasures["round jewel"],
		IDAddrs:     []Addr{{0x0b, 0x7334}},
		SubIDAddrs:  []Addr{{0x0b, 0x7335}},
		CollectMode: CollectFind2,
	},
	"noble sword spot": &MutableSlot{
		// two cases depending on which sword you enter with
		Treasure:    Treasures["sword L-2"],
		IDAddrs:     []Addr{{0x0b, 0x6417}, {0x0b, 0x641e}},
		SubIDAddrs:  []Addr{{0x0b, 0x6418}, {0x0b, 0x641f}},
		CollectMode: CollectFind1,
	},
	"d6 boomerang chest": &MutableSlot{
		Treasure:    Treasures["boomerang L-2"],
		IDAddrs:     []Addr{{0x15, 0x54c0}},
		SubIDAddrs:  []Addr{{0x15, 0x54c1}},
		CollectMode: CollectChest,
	},
	"rusty bell spot": &MutableSlot{
		Treasure:    Treasures["rusty bell"],
		IDAddrs:     []Addr{{0x09, 0x6476}},
		SubIDAddrs:  []Addr{{0x09, 0x6475}},
		CollectMode: CollectFind2,
	},
	"d7 cape chest": &MutableSlot{
		Treasure:    Treasures["feather L-2"],
		IDAddrs:     []Addr{{0x15, 0x54e1}},
		SubIDAddrs:  []Addr{{0x15, 0x54e2}},
		CollectMode: CollectChest,
	},
	"d8 HSS chest": &MutableSlot{
		Treasure:    Treasures["slingshot L-2"],
		IDAddrs:     []Addr{{0x15, 0x551d}},
		SubIDAddrs:  []Addr{{0x15, 0x551e}},
		CollectMode: CollectChest,
	},

	// these are "fake" item slots in that they don't slot real treasures
	"ember tree": &MutableSlot{
		Treasure: Treasures["ember tree seeds"],
		IDAddrs:  []Addr{{0x11, 0x64cb}},
	},
	"mystery tree": &MutableSlot{
		Treasure: Treasures["mystery tree seeds"],
		IDAddrs:  []Addr{{0x11, 0x67dd}},
	},
	"scent tree": &MutableSlot{
		Treasure: Treasures["scent tree seeds"],
		IDAddrs:  []Addr{{0x11, 0x685c}},
	},
	"pegasus tree": &MutableSlot{
		Treasure: Treasures["pegasus tree seeds"],
		IDAddrs:  []Addr{{0x11, 0x6870}},
	},
	"sunken gale tree": &MutableSlot{
		Treasure: Treasures["gale tree seeds 1"],
		IDAddrs:  []Addr{{0x11, 0x69b0}},
	},
	"tarm gale tree": &MutableSlot{
		Treasure: Treasures["gale tree seeds 2"],
		IDAddrs:  []Addr{{0x11, 0x6a46}},
	},
}

// consider these mutables constants; they aren't changed in the randomization
// process.
var constMutables = map[string]Mutable{
	// have maku gate open from start
	"maku gate check": MutableByte(Addr{0x04, 0x61a3}, 0x7e, 0x66),

	// have horon village shop stock *and* sell items from the start, including
	// the flute. also don't disable the flute appearing until actually getting
	// ricky's flute; normally it disappears as soon as you enter the screen
	// northeast of d1 (or ricky's spot, whichever comes first).
	"horon shop stock check":   MutableByte(Addr{0x08, 0x4adb}, 0x05, 0x02),
	"horon shop sell check":    MutableByte(Addr{0x08, 0x48d0}, 0x05, 0x02),
	"horon shop flute check 1": MutableByte(Addr{0x08, 0x4b02}, 0xcb, 0xf6),
	"horon shop flute check 2": MutableByte(Addr{0x08, 0x4afc}, 0x6f, 0x7f),

	// subrosian dancing's flute prize is normally disabled by visiting the
	// same areas as the horon shop's flute.
	"dance hall flute check": MutableByte(Addr{0x09, 0x5e21}, 0x20, 0x80),

	// initiate all these events without requiring essences
	"ricky spawn check":         MutableByte(Addr{0x09, 0x4e68}, 0xcb, 0xf6),
	"dimitri essence check":     MutableByte(Addr{0x09, 0x4e36}, 0xcb, 0xf6),
	"dimitri flipper check":     MutableByte(Addr{0x09, 0x4e4c}, 0x2e, 0x04),
	"master essence check 1":    MutableByte(Addr{0x0a, 0x4bf5}, 0x02, 0x00),
	"master essence check 2":    MutableByte(Addr{0x0a, 0x4bea}, 0x40, 0x02),
	"master essence check 3":    MutableByte(Addr{0x08, 0x5887}, 0x40, 0x02),
	"round jewel essence check": MutableByte(Addr{0x0a, 0x4f8b}, 0x05, 0x00),
	"pirate essence check":      MutableByte(Addr{0x08, 0x6c32}, 0x20, 0x00),
	"eruption check 1":          MutableByte(Addr{0x08, 0x7c41}, 0x07, 0x00),
	"eruption check 2":          MutableByte(Addr{0x08, 0x7cd3}, 0x07, 0x00),

	// stop rosa from spawning and activate her portal by default. the first is
	// an essence check and the second is an edit to tile replacement data. the
	// *third* sets the room to explored before loading its tile replacement
	// data, which ordinarily happens during normal screen transitions but not
	// portal ones.
	"rosa spawn check": MutableByte(Addr{0x09, 0x678c}, 0x40, 0x04),
	"activate rosa portal": &MutableRange{Addr{0x04, 0x6016},
		[]byte{0x40, 0x33, 0xc5}, []byte{0x10, 0x33, 0xe6}},
	"set explored before load": &MutableRange{Addr{0x04, 0x5fdf},
		[]byte{0x55, 0x19, 0x4f}, []byte{0x23, 0x2d, 0x4e}},

	// count number of essences, not highest number essence
	"maku seed check 1": MutableByte(Addr{0x09, 0x7d8d}, 0xea, 0x76),
	"maku seed check 2": MutableByte(Addr{0x09, 0x7d8f}, 0x30, 0x18),

	// feather game: don't give fools ore, and don't return fools ore
	"get fools ore 1": MutableByte(Addr{0x14, 0x4111}, 0xe0, 0xf0),
	"get fools ore 2": MutableByte(Addr{0x14, 0x4112}, 0x2e, 0xf0),
	"get fools ore 3": MutableByte(Addr{0x14, 0x4113}, 0x5d, 0xf0),
	// There are tables indicating extra items to "get" and "lose" upon getting
	// an item. We remove the "lose fools ore" entry and insert a "get seeds
	// from slingshot" entry.
	"lose fools, get seeds from slingshot 1": MutableByte(Addr{0x3f, 0x4543}, 0x00, 0x13),
	"lose fools, get seeds from slingshot 2": &MutableRange{Addr{0x3f, 0x4545},
		[]byte{0x45, 0x00, 0x52, 0x50, 0x51, 0x17, 0x1e, 0x00},
		[]byte{0x20, 0x00, 0x46, 0x45, 0x00, 0x52, 0x50, 0x51}},
	"lose fools, get seeds from slingshot 3": MutableByte(Addr{0x3f, 0x44cf}, 0x44, 0x47),
	// since slingshot doesn't increment seed capacity, set the level-zero
	// capacity of seeds to 20, and move the pointer up by one byte.
	"satchel capacity": &MutableRange{Addr{0x3f, 0x4617},
		[]byte{0x20, 0x50, 0x99}, []byte{0x20, 0x20, 0x50}},
	"satchel capacity pointer": MutableByte(Addr{0x3f, 0x460e}, 0x16, 0x17),

	// stop the hero's cave event from giving you a second wooden sword that
	// you use to spin slash
	"wooden sword second item": MutableByte(Addr{0x0a, 0x7baf}, 0x05, 0x10),

	// change the noble sword's animation pointers to match regular items
	"noble sword anim 1": MutableWord(Addr{0x14, 0x4c67}, 0xe951, 0xa94f),
	"noble sword anim 2": MutableWord(Addr{0x14, 0x4e37}, 0x8364, 0xdf60),

	// getting the L-2 (or L-3) sword in the lost woods gives you two items;
	// one for the item itself and another that gives you the item and also
	// makes you do a spin slash animation. change the second ID bytes to a
	// fake item so that one slot doesn't give two items / the same item twice.
	"noble sword second item":  MutableByte(Addr{0x0b, 0x641a}, 0x05, 0x10),
	"master sword second item": MutableByte(Addr{0x0b, 0x6421}, 0x05, 0x10),

	// by default the cliff from sunken city to woods of winter is a one-way
	// door, which can lead to tricky softlock problems. until the routing
	// algorithm is capable of handling that kind of thing, the default season
	// for that area is just going to be spring, so that you can use the flower
	// to get back up.
	"cliff default season": MutableByte(Addr{0x01, 0x7e43}, 0x02, 0x00),

	// remove the snow piles in front of the shovel house so that shovel isn't
	// required not to softlock there (it's still required not to softlock in
	// hide and seek 2)
	"remove snow piles": MutableByte(Addr{0x24, 0x5dfe}, 0xd9, 0x04),

	// restrict the area triggering sokra to talk to link in horon village to
	// the left side of the burnable trees (prevents softlock)
	"resize sokra trigger": &MutableRange{Addr{0x08, 0x5ba5},
		[]byte{0xfa, 0x0b, 0xd0, 0xfe, 0x3c, 0xd8, 0xfe, 0x60, 0xd0},
		[]byte{0xfe, 0x88, 0xd0, 0xfa, 0x0b, 0xd0, 0xfe, 0x3c, 0xd8}},

	// remove one-way diving spot on the south end of sunken city to prevent
	// softlock on moblin road without winter. this requires moving
	// interactions around.
	"remove diving spot": &MutableRange{Addr{0x11, 0x69ca},
		[]byte{0x1f, 0x0d, 0x68, 0x68, 0x3e, 0x31, 0x18, 0x68},
		[]byte{0x3e, 0x31, 0x18, 0x68, 0xff, 0xff, 0xff, 0xff}},

	// if you go up the stairs into the room in d8 with the magnet ball and
	// can't move it, you don't have room to go back down the stairs. this
	// moves the magnet ball's starting position one more tile away.
	"move magnet ball": MutableByte(Addr{0x15, 0x53a5}, 0x48, 0x38),

<<<<<<< HEAD
	// move the trigger for the bridge from holodrum plain to natzu to the
	// top-left corner of the screen, where it can't be hit, and replace the
	// lever tile as well. this prevents the bridge from blocking the waterway.
	"remove bridge trigger": MutableWord(Addr{0x11, 0x6734}, 0x6868, 0x0000),
	"remove bridge lever":   MutableByte(Addr{0x21, 0x5bf1}, 0xb1, 0x04),
=======
	// grow seeds in all seasons
	"seeds grow always": MutableByte(Addr{0x0d, 0x68b3}, 0xb8, 0xbf),
>>>>>>> 24545b81
}

var mapIconByTreeID = []byte{0x15, 0x19, 0x16, 0x17, 0x18, 0x18}

// like the item slots, these are (usually) no-ops until the randomizer touches
// them.
var varMutables = map[string]Mutable{
	// map pop-up icons for seed trees
	"tarm gale tree map icon":   MutableByte(Addr{0x02, 0x6cb3}, 0x18, 0x18),
	"sunken gale tree map icon": MutableByte(Addr{0x02, 0x6cb6}, 0x18, 0x18),
	"scent tree map icon":       MutableByte(Addr{0x02, 0x6cb9}, 0x16, 0x16),
	"pegasus tree map icon":     MutableByte(Addr{0x02, 0x6cbc}, 0x17, 0x17),
	"mystery tree map icon":     MutableByte(Addr{0x02, 0x6cbf}, 0x19, 0x19),
	"ember tree map icon":       MutableByte(Addr{0x02, 0x6cc2}, 0x15, 0x15),

	// these scenes use specific item sprites not tied to treasure data
	"wooden sword graphics": &MutableRange{
		Addr: Addr{0x3f, 0x65f4},
		Old:  []byte{0x60, 0x00, 0x00},
		New:  []byte{0x60, 0x00, 0x00},
	},
	"rod graphics": &MutableRange{
		Addr: Addr{0x3f, 0x6ba3},
		Old:  []byte{0x60, 0x10, 0x21},
		New:  []byte{0x60, 0x10, 0x21},
	},
	"noble sword graphics": &MutableRange{
		Addr: Addr{0x3f, 0x6975},
		Old:  []byte{0x4e, 0x1a, 0x50},
		New:  []byte{0x4e, 0x1a, 0x50},
	},
	"master sword graphics": &MutableRange{
		Addr: Addr{0x3f, 0x6978},
		Old:  []byte{0x4e, 0x1a, 0x40},
		New:  []byte{0x4e, 0x1a, 0x40},
	},

	// the satchel and slingshot should contain the type of seeds that grow on
	// the horon village tree.
	"satchel initial seeds":   MutableByte(Addr{0x3f, 0x453b}, 0x20, 0x20),
	"slingshot initial seeds": MutableByte(Addr{0x3f, 0x4544}, 0x46, 0x20),

	// the correct type of seed needs to be selected by default, otherwise the
	// player may be unable to use seeds when they only have one type. there
	// could also be serious problems with the submenu when they *do* obtain a
	// second type if the selection isn't either of them.
	//
	// this works by overwriting a couple of unimportant bytes in file
	// initialization.
	"satchel initial selection":   MutableWord(Addr{0x07, 0x418e}, 0xa210, 0xbe00),
	"slingshot initial selection": MutableWord(Addr{0x07, 0x419a}, 0x2e02, 0xbf00),

	// allow seed collection if you have a slingshot, by checking for the given
	// initial seed type
	"carry seeds in slingshot": MutableByte(Addr{0x10, 0x4b19}, 0x19, 0x20),
}

// get a collated map of all mutables
func getAllMutables() map[string]Mutable {
	slotMutables := make(map[string]Mutable)
	for k, v := range ItemSlots {
		slotMutables[k] = v
	}
	treasureMutables := make(map[string]Mutable)
	for k, v := range Treasures {
		treasureMutables[k] = v
	}

	mutableSets := []map[string]Mutable{
		constMutables,
		treasureMutables,
		slotMutables,
		varMutables,
	}

	// initialize master map w/ adequate capacity
	count := 0
	for _, set := range mutableSets {
		count += len(set)
	}
	allMutables := make(map[string]Mutable, count)

	// add mutables to master map
	for _, set := range mutableSets {
		for k, v := range set {
			if _, ok := allMutables[k]; ok {
				log.Fatalf("duplicate mutable key: %s", k)
			}
			allMutables[k] = v
		}
	}

	return allMutables
}<|MERGE_RESOLUTION|>--- conflicted
+++ resolved
@@ -419,16 +419,14 @@
 	// moves the magnet ball's starting position one more tile away.
 	"move magnet ball": MutableByte(Addr{0x15, 0x53a5}, 0x48, 0x38),
 
-<<<<<<< HEAD
 	// move the trigger for the bridge from holodrum plain to natzu to the
 	// top-left corner of the screen, where it can't be hit, and replace the
 	// lever tile as well. this prevents the bridge from blocking the waterway.
 	"remove bridge trigger": MutableWord(Addr{0x11, 0x6734}, 0x6868, 0x0000),
 	"remove bridge lever":   MutableByte(Addr{0x21, 0x5bf1}, 0xb1, 0x04),
-=======
+
 	// grow seeds in all seasons
 	"seeds grow always": MutableByte(Addr{0x0d, 0x68b3}, 0xb8, 0xbf),
->>>>>>> 24545b81
 }
 
 var mapIconByTreeID = []byte{0x15, 0x19, 0x16, 0x17, 0x18, 0x18}
