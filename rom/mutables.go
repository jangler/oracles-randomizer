package rom

import (
	"fmt"
	"log"
)

// A Mutable is a memory data that can be changed by the randomizer.
type Mutable interface {
	Mutate([]byte) error // change ROM bytes
	Check([]byte) error  // verify that the mutable matches the ROM
}

// A MutableRange is a length of mutable bytes starting at a given address.
type MutableRange struct {
	Addr     Addr
	Old, New []byte
}

// MutableByte returns a special case of MutableRange with a range of a single
// byte.
func MutableByte(addr Addr, old, new byte) MutableRange {
	return MutableRange{Addr: addr, Old: []byte{old}, New: []byte{new}}
}

// MutableWord returns a special case of MutableRange with a range of a two
// bytes.
func MutableWord(addr Addr, old, new uint16) MutableRange {
	return MutableRange{
		Addr: addr,
		Old:  []byte{byte(old >> 8), byte(old)},
		New:  []byte{byte(new >> 8), byte(new)},
	}
}

// Mutate replaces bytes in its range.
func (mr MutableRange) Mutate(b []byte) error {
	addr := mr.Addr.FullOffset()
	for i, value := range mr.New {
		b[addr+i] = value
	}
	return nil
}

// Check verifies that the range matches the given ROM data.
func (mr MutableRange) Check(b []byte) error {
	addr := mr.Addr.FullOffset()
	for i, value := range mr.Old {
		if b[addr+i] != value {
			return fmt.Errorf("expected %x at %x; found %x",
				mr.Old[i], addr+i, b[addr+i])
		}
	}
	return nil
}

// A MutableSlot is an item slot (chest, gift, etc). It references room data
// and treasure data.
type MutableSlot struct {
	Treasure            *Treasure
	IDAddrs, SubIDAddrs []Addr
	SubIDOffset         byte // routine $16eb requires subID+1
	CollectMode         byte
}

// Mutate replaces the given IDs and subIDs in the given ROM data, and changes
// the associated treasure's collection mode as appropriate.
func (ms MutableSlot) Mutate(b []byte) error {
	for _, addr := range ms.IDAddrs {
		b[addr.FullOffset()] = ms.Treasure.id
	}
	for _, addr := range ms.SubIDAddrs {
		b[addr.FullOffset()] = ms.Treasure.subID + ms.SubIDOffset
	}
	ms.Treasure.mode = ms.CollectMode
	return ms.Treasure.Mutate(b)
}

// Check verifies that the slot's data matches the given ROM data.
func (ms MutableSlot) Check(b []byte) error {
	for _, addr := range ms.IDAddrs {
		if b[addr.FullOffset()] != ms.Treasure.id {
			return fmt.Errorf("expected %x at %x; found %x",
				ms.Treasure.id, addr.FullOffset(), b[addr.FullOffset()])
		}
	}
	for _, addr := range ms.SubIDAddrs {
		if b[addr.FullOffset()] != ms.Treasure.subID {
			return fmt.Errorf("expected %x at %x; found %x",
				ms.Treasure.subID, addr.FullOffset(), b[addr.FullOffset()])
		}
	}
	if ms.CollectMode != ms.Treasure.mode {
		return fmt.Errorf("slot/treasure collect mode mismatch: %x/%x",
			ms.CollectMode, ms.Treasure.mode)
	}

	return nil
}

var ItemSlots = map[string]*MutableSlot{
	"d0 sword chest": &MutableSlot{
		Treasure:    Treasures["sword L-1"],
		IDAddrs:     []Addr{{0x0a, 0x7b86}},
		SubIDAddrs:  []Addr{{0x0a, 0x7b88}},
		SubIDOffset: 1,
		CollectMode: CollectChest,
	},
	"maku key fall": &MutableSlot{
		Treasure:    Treasures["gnarled key"],
		IDAddrs:     []Addr{{0x15, 0x657d}, {0x09, 0x7dff}, {0x09, 0x7de6}},
		SubIDAddrs:  []Addr{{0x15, 0x6580}, {0x09, 0x7e02}},
		CollectMode: CollectFall,
	},
	"boomerang gift": &MutableSlot{
		Treasure:    Treasures["boomerang L-1"],
		IDAddrs:     []Addr{{0x0b, 0x6648}},
		SubIDAddrs:  []Addr{{0x0b, 0x6649}},
		CollectMode: CollectFind2,
	},
	"rod gift": &MutableSlot{
		Treasure:    Treasures["rod"],
		IDAddrs:     []Addr{{0x15, 0x7511}},
		SubIDAddrs:  []Addr{{0x15, 0x750f}},
		SubIDOffset: 1,
		CollectMode: CollectChest, // it's what the data says
	},
	"shovel gift": &MutableSlot{
		Treasure:    Treasures["shovel"],
		IDAddrs:     []Addr{{0x0b, 0x6a6e}},
		SubIDAddrs:  []Addr{{0x0b, 0x6a6f}},
		CollectMode: CollectFind2,
	},
	"d1 satchel": &MutableSlot{
		// addresses are backwards from a normal slot
		Treasure:    Treasures["satchel"],
		IDAddrs:     []Addr{{0x09, 0x669b}},
		SubIDAddrs:  []Addr{{0x09, 0x669a}},
		CollectMode: CollectFind2,
	},
	"d2 bracelet chest": &MutableSlot{
		Treasure:    Treasures["bracelet"],
		IDAddrs:     []Addr{{0x15, 0x5424}},
		SubIDAddrs:  []Addr{{0x15, 0x5425}},
		CollectMode: CollectChest,
	},
	"blaino gift": &MutableSlot{
		Treasure:    Treasures["ricky's gloves"],
		IDAddrs:     []Addr{{0x0b, 0x64ce}},
		SubIDAddrs:  []Addr{{0x0b, 0x64cf}},
		CollectMode: CollectFind1,
	},
	"floodgate key gift": &MutableSlot{
		Treasure:    Treasures["floodgate key"],
		IDAddrs:     []Addr{{0x09, 0x626b}},
		SubIDAddrs:  []Addr{{0x09, 0x626a}},
		CollectMode: CollectFind1,
	},
	"square jewel chest": &MutableSlot{
		Treasure:    Treasures["square jewel"],
		IDAddrs:     []Addr{{0x0b, 0x7397}},
		SubIDAddrs:  []Addr{{0x0b, 0x739b}},
		CollectMode: CollectChest,
	},
	"x-shaped jewel chest": &MutableSlot{
		Treasure:    Treasures["x-shaped jewel"],
		IDAddrs:     []Addr{{0x15, 0x53cd}},
		SubIDAddrs:  []Addr{{0x15, 0x53ce}},
		CollectMode: CollectChest,
	},
	"star ore spot": &MutableSlot{
		Treasure:    Treasures["star ore"],
		IDAddrs:     []Addr{{0x08, 0x62f4}, {0x08, 0x62fe}},
		SubIDAddrs:  []Addr{}, // special case, not set at all
		CollectMode: CollectDig,
	},
	"d3 feather chest": &MutableSlot{
		Treasure:    Treasures["feather L-1"],
		IDAddrs:     []Addr{{0x15, 0x5458}},
		SubIDAddrs:  []Addr{{0x15, 0x5459}},
		CollectMode: CollectChest,
	},
	"master's plaque chest": &MutableSlot{
		Treasure:    Treasures["master's plaque"],
		IDAddrs:     []Addr{{0x15, 0x554d}},
		SubIDAddrs:  []Addr{{0x15, 0x554e}},
		CollectMode: CollectChest,
	},
	"flippers gift": &MutableSlot{
		Treasure:    Treasures["flippers"],
		IDAddrs:     []Addr{{0x0b, 0x7310}, {0x0b, 0x72f3}},
		SubIDAddrs:  []Addr{{0x0b, 0x7311}},
		CollectMode: CollectFind2,
	},
	"spring banana tree": &MutableSlot{
		Treasure:    Treasures["spring banana"],
		IDAddrs:     []Addr{{0x09, 0x66b0}},
		SubIDAddrs:  []Addr{{0x09, 0x66af}},
		CollectMode: CollectFind2,
	},
	"dragon key spot": &MutableSlot{
		Treasure:    Treasures["dragon key"],
		IDAddrs:     []Addr{{0x09, 0x628d}},
		SubIDAddrs:  []Addr{{0x09, 0x628c}},
		CollectMode: CollectFind1,
	},
	"pyramid jewel spot": &MutableSlot{
		Treasure:    Treasures["pyramid jewel"],
		IDAddrs:     []Addr{{0x0b, 0x7350}},
		SubIDAddrs:  []Addr{{0x0b, 0x7351}},
		CollectMode: CollectUnderwater,
	},
	// don't use this slot; no one knows about it and it's not required for
	// anything in a normal playthrough
	/*
		"ring box L-2 gift": &MutableSlot{
			Treasure:    Treasures["ring box L-2"],
			IDAddrs:     []Addr{{0x0b, 0x5c1a}},
			SubIDAddrs:  []Addr{{0x0b, 0x5c1b}},
			CollectMode: CollectGoronGift,
		},
	*/
	"d4 slingshot chest": &MutableSlot{
		Treasure:    Treasures["slingshot L-1"],
		IDAddrs:     []Addr{{0x15, 0x5470}},
		SubIDAddrs:  []Addr{{0x15, 0x5471}},
		CollectMode: CollectChest,
	},
	"d5 magnet gloves chest": &MutableSlot{
		Treasure:    Treasures["magnet gloves"],
		IDAddrs:     []Addr{{0x15, 0x5480}},
		SubIDAddrs:  []Addr{{0x15, 0x5481}},
		CollectMode: CollectChest,
	},
	"round jewel gift": &MutableSlot{
		Treasure:    Treasures["round jewel"],
		IDAddrs:     []Addr{{0x0b, 0x7334}},
		SubIDAddrs:  []Addr{{0x0b, 0x7335}},
		CollectMode: CollectFind2,
	},
	"noble sword spot": &MutableSlot{
		// two cases depending on which sword you enter with
		Treasure:    Treasures["sword L-2"],
		IDAddrs:     []Addr{{0x0b, 0x6417}, {0x0b, 0x641e}},
		SubIDAddrs:  []Addr{{0x0b, 0x6418}, {0x0b, 0x641f}},
		CollectMode: CollectFind1,
	},
	"d6 boomerang chest": &MutableSlot{
		Treasure:    Treasures["boomerang L-2"],
		IDAddrs:     []Addr{{0x15, 0x54c0}},
		SubIDAddrs:  []Addr{{0x15, 0x54c1}},
		CollectMode: CollectChest,
	},
	"rusty bell spot": &MutableSlot{
		Treasure:    Treasures["rusty bell"],
		IDAddrs:     []Addr{{0x09, 0x6476}},
		SubIDAddrs:  []Addr{{0x09, 0x6475}},
		CollectMode: CollectFind2,
	},
	"d7 cape chest": &MutableSlot{
		Treasure:    Treasures["feather L-2"],
		IDAddrs:     []Addr{{0x15, 0x54e1}},
		SubIDAddrs:  []Addr{{0x15, 0x54e2}},
		CollectMode: CollectChest,
	},
	"d8 HSS chest": &MutableSlot{
		Treasure:    Treasures["slingshot L-2"],
		IDAddrs:     []Addr{{0x15, 0x551d}},
		SubIDAddrs:  []Addr{{0x15, 0x551e}},
		CollectMode: CollectChest,
	},

	// these are "fake" item slots in that they don't slot real treasures
	"ember tree": &MutableSlot{
		Treasure: Treasures["ember tree seeds"],
		IDAddrs:  []Addr{{0x11, 0x64cb}},
	},
	"mystery tree": &MutableSlot{
		Treasure: Treasures["mystery tree seeds"],
		IDAddrs:  []Addr{{0x11, 0x67dd}},
	},
	"scent tree": &MutableSlot{
		Treasure: Treasures["scent tree seeds"],
		IDAddrs:  []Addr{{0x11, 0x685c}},
	},
	"pegasus tree": &MutableSlot{
		Treasure: Treasures["pegasus tree seeds"],
		IDAddrs:  []Addr{{0x11, 0x6870}},
	},
	"sunken gale tree": &MutableSlot{
		Treasure: Treasures["gale tree seeds 1"],
		IDAddrs:  []Addr{{0x11, 0x69b0}},
	},
	"tarm gale tree": &MutableSlot{
		Treasure: Treasures["gale tree seeds 2"],
		IDAddrs:  []Addr{{0x11, 0x6a46}},
	},
}

var codeMutables = map[string]Mutable{
	// have maku gate open from start
	"maku gate check": MutableByte(Addr{0x04, 0x61a3}, 0x7e, 0x66),

	// have horon village shop stock *and* sell items from the start, including
	// the flute. also don't disable the flute appearing until actually getting
	// ricky's flute; normally it disappears as soon as you enter the screen
	// northeast of d1 (or ricky's spot, whichever comes first).
	"horon shop stock check":   MutableByte(Addr{0x08, 0x4adb}, 0x05, 0x02),
	"horon shop sell check":    MutableByte(Addr{0x08, 0x48d0}, 0x05, 0x02),
	"horon shop flute check 1": MutableByte(Addr{0x08, 0x4b02}, 0xcb, 0xf6),
	"horon shop flute check 2": MutableByte(Addr{0x08, 0x4afc}, 0x6f, 0x7f),

	// subrosian dancing's flute prize is normally disabled by visiting the
	// same areas as the horon shop's flute.
	"dance hall flute check": MutableByte(Addr{0x09, 0x5e21}, 0x20, 0x80),

	// initiate all these events without requiring essences
	"ricky spawn check":         MutableByte(Addr{0x09, 0x4e68}, 0xcb, 0xf6),
	"rosa spawn check":          MutableByte(Addr{0x09, 0x678c}, 0x40, 0x02),
	"dimitri essence check":     MutableByte(Addr{0x09, 0x4e36}, 0xcb, 0xf6),
	"dimitri flipper check":     MutableByte(Addr{0x09, 0x4e4c}, 0x2e, 0x04),
	"master essence check 2":    MutableByte(Addr{0x0a, 0x4bea}, 0x40, 0x02),
	"master essence check 1":    MutableByte(Addr{0x0a, 0x4bf5}, 0x02, 0x00),
	"round jewel essence check": MutableByte(Addr{0x0a, 0x4f8b}, 0x05, 0x00),
	"pirate essence check":      MutableByte(Addr{0x08, 0x6c32}, 0x20, 0x00),
	"eruption check 1":          MutableByte(Addr{0x08, 0x7c41}, 0x07, 0x00),
	"eruption check 2":          MutableByte(Addr{0x08, 0x7cd3}, 0x07, 0x00),

	// count number of essences, not highest number essence
	"maku seed check 1": MutableByte(Addr{0x09, 0x7d8d}, 0xea, 0x76),
	"maku seed check 2": MutableByte(Addr{0x09, 0x7d8f}, 0x30, 0x18),

	// feather game: don't give fools ore, and don't return fools ore
	"get fools ore 1": MutableByte(Addr{0x14, 0x4111}, 0xe0, 0xf0),
	"get fools ore 2": MutableByte(Addr{0x14, 0x4112}, 0x2e, 0xf0),
	"get fools ore 3": MutableByte(Addr{0x14, 0x4113}, 0x5d, 0xf0),
<<<<<<< HEAD
	"lose fools ore":  MutableByte(Addr{0x3f, 0x454b}, 0x1e, 0x00),

	// stop the hero's cave event from giving you a second wooden sword that
	// you use to spin slash
	"wooden sword second item": MutableByte(Addr{0x0a, 0x7baf}, 0x05, 0x00),

	// change the noble sword's animation pointers to match regular items
	"noble sword anim 1": MutableWord(Addr{0x14, 0x4c67}, 0xe951, 0xa94f),
	"noble sword anim 2": MutableWord(Addr{0x14, 0x4e37}, 0x8364, 0xdf60),

	// getting the L-2 (or L-3) sword in the lost woods gives you two items;
	// one for the item itself and another that gives you the item and also
	// makes you do a spin slash animation. zero the second ID bytes so that
	// one slot doesn't give two items / the same item twice.
	"noble sword second item":  MutableByte(Addr{0x0b, 0x641a}, 0x05, 0x00),
	"master sword second item": MutableByte(Addr{0x0b, 0x6421}, 0x05, 0x00),
=======

    // There are tables indicating extra items to "get" and "lose" upon getting an item.
    // We remove the "lose fools ore" entry and insert a "get ember seeds from
    // slingshot" entry.
	"lose fools, get ember from slingshot 1": MutableRange{Addr{0x3f, 0x4543},
		[]byte{0x00,  0x46, 0x45, 0x00,  0x52, 0x50, 0x51,  0x17, 0x1e, 0x00},
		[]byte{0x13, 0x20, 0x20,  0x00,  0x46, 0x45, 0x00,  0x52, 0x50, 0x51}},
	"lose fools, get ember from slingshot 2": MutableByte(Addr{0x3f, 0x44cf}, 0x44, 0x47),
>>>>>>> eff3efe2
}

// like the item slots, these are unchanged by default until the randomizer
// touches them.
var dataMutables = map[string]Mutable{
	// these scenes use specific item sprites not tied to treasure data
	"wooden sword graphics": MutableRange{
		Addr: Addr{0x3f, 0x65f4},
		Old:  []byte{0x60, 0x00, 0x00},
		New:  []byte{0x60, 0x00, 0x00},
	},
	"rod graphics": MutableRange{
		Addr: Addr{0x3f, 0x6ba3},
		Old:  []byte{0x60, 0x10, 0x21},
		New:  []byte{0x60, 0x10, 0x21},
	},
	"noble sword graphics": MutableRange{
		Addr: Addr{0x3f, 0x6975},
		Old:  []byte{0x4e, 0x1a, 0x50},
		New:  []byte{0x4e, 0x1a, 0x50},
	},
	"master sword graphics": MutableRange{
		Addr: Addr{0x3f, 0x6978},
		Old:  []byte{0x4e, 0x1a, 0x40},
		New:  []byte{0x4e, 0x1a, 0x40},
	},
}

// get a collated map of all mutables
func getAllMutables() map[string]Mutable {
	slotMutables := make(map[string]Mutable)
	for k, v := range ItemSlots {
		slotMutables[k] = v
	}
	treasureMutables := make(map[string]Mutable)
	for k, v := range Treasures {
		treasureMutables[k] = v
	}

	mutableSets := []map[string]Mutable{
		codeMutables,
		treasureMutables,
		slotMutables,
		dataMutables,
	}

	// initialize master map w/ adequate capacity
	count := 0
	for _, set := range mutableSets {
		count += len(set)
	}
	allMutables := make(map[string]Mutable, count)

	// add mutables to master map
	for _, set := range mutableSets {
		for k, v := range set {
			if _, ok := allMutables[k]; ok {
				log.Fatalf("duplicate mutable key: %s", k)
			}
			allMutables[k] = v
		}
	}

	return allMutables
}<|MERGE_RESOLUTION|>--- conflicted
+++ resolved
@@ -334,8 +334,13 @@
 	"get fools ore 1": MutableByte(Addr{0x14, 0x4111}, 0xe0, 0xf0),
 	"get fools ore 2": MutableByte(Addr{0x14, 0x4112}, 0x2e, 0xf0),
 	"get fools ore 3": MutableByte(Addr{0x14, 0x4113}, 0x5d, 0xf0),
-<<<<<<< HEAD
-	"lose fools ore":  MutableByte(Addr{0x3f, 0x454b}, 0x1e, 0x00),
+	// There are tables indicating extra items to "get" and "lose" upon getting an item.
+	// We remove the "lose fools ore" entry and insert a "get ember seeds from
+	// slingshot" entry.
+	"lose fools, get ember from slingshot 1": MutableRange{Addr{0x3f, 0x4543},
+		[]byte{0x00, 0x46, 0x45, 0x00, 0x52, 0x50, 0x51, 0x17, 0x1e, 0x00},
+		[]byte{0x13, 0x20, 0x20, 0x00, 0x46, 0x45, 0x00, 0x52, 0x50, 0x51}},
+	"lose fools, get ember from slingshot 2": MutableByte(Addr{0x3f, 0x44cf}, 0x44, 0x47),
 
 	// stop the hero's cave event from giving you a second wooden sword that
 	// you use to spin slash
@@ -351,16 +356,6 @@
 	// one slot doesn't give two items / the same item twice.
 	"noble sword second item":  MutableByte(Addr{0x0b, 0x641a}, 0x05, 0x00),
 	"master sword second item": MutableByte(Addr{0x0b, 0x6421}, 0x05, 0x00),
-=======
-
-    // There are tables indicating extra items to "get" and "lose" upon getting an item.
-    // We remove the "lose fools ore" entry and insert a "get ember seeds from
-    // slingshot" entry.
-	"lose fools, get ember from slingshot 1": MutableRange{Addr{0x3f, 0x4543},
-		[]byte{0x00,  0x46, 0x45, 0x00,  0x52, 0x50, 0x51,  0x17, 0x1e, 0x00},
-		[]byte{0x13, 0x20, 0x20,  0x00,  0x46, 0x45, 0x00,  0x52, 0x50, 0x51}},
-	"lose fools, get ember from slingshot 2": MutableByte(Addr{0x3f, 0x44cf}, 0x44, 0x47),
->>>>>>> eff3efe2
 }
 
 // like the item slots, these are unchanged by default until the randomizer
