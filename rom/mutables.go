--- conflicted
+++ resolved
@@ -228,21 +228,11 @@
 	"pirate warp": MutableString(Addr{0x15, 0x5a1c},
 		"\x81\x74\x00\x42", "\x80\xe2\x00\x66"),
 
-<<<<<<< HEAD
-	// extend the railing on moblin keep to require only one warning
-	// interaction for the potential one-way jump in dimitri's region. one
-	// address per natzu region, then one for the ruined version.
-	"moblin keep rail 1": MutableStrings([]Addr{{0x21, 0x63f8}, {0x22, 0x6050},
-		{0x23, 0x5e56}, {0x24, 0x5bb9}}, "\x26", "\x48"),
-	"moblin keep rail 2": MutableStrings([]Addr{{0x21, 0x63ff}, {0x22, 0x6057},
-		{0x23, 0x5e5d}, {0x24, 0x5bc3}}, "\x48", "\x53"),
-=======
 	// skip shield check for forging hard ore
 	"skip iron shield check": MutableByte(Addr{0x0b, 0x75c7}, 0x01, 0x02),
 	// and skip the check for what level shield you currently have
 	"skip iron shield level check": MutableString(Addr{0x15, 0x62ac},
 		"\x38\x01", "\x18\x05"),
->>>>>>> a860df59
 
 	// check fake treasure ID 0a for maku tree item. this only matters if you
 	// leave the screen without picking up the item.
@@ -308,6 +298,15 @@
 	"maku seed check 2": MutableByte(Addr{0x09, 0x7da6}, 0x30, 0x18),
 
 	// bank 0b (scripts)
+
+	// custom script command to use on d1 entrance screen: wait until bit of
+	// cfc0 is set, and set ccaa to 01 meanwhile. fixes a vanilla bug where
+	// dismounting an animal on that screen allowed you to enter without key.
+	"d1 entrance script cmd": MutableByte(Addr{0x0b, 0x4dea}, 0xa0, 0xb2),
+	"d1 entrance cmd jump":   MutableWord(Addr{0x0b, 0x406d}, 0x0341, 0x9c7f),
+	"d1 entrance cmd func": MutableString(Addr{0x0b, 0x7f9c}, "\x0b",
+		"\xe1\xfa\x49\xcc\xfe\x00\xc0\xfa\x4c\xcc\xfe\x96\xc0"+ // check room
+			"\x3e\x01\xea\xaa\xcc\xaf\xc3\x2d\x43"),
 
 	// don't set a ricky flag when buying the "flute".
 	"shop no set ricky flag": MutableByte(Addr{0x0b, 0x4826}, 0x20, 0x00),
@@ -418,20 +417,6 @@
 		"\xd3\xd2\xd2", "\xd4\xd4\xd4"),
 	"replace currents 3": MutableByte(Addr{0x21, 0x7abe}, 0xd3, 0xd1),
 
-<<<<<<< HEAD
-	// blaino normally sets bit 6 of active ring to "unequip" it instead of
-	// setting it to $ff. this only matters for the dev ring.
-	"fix blaino ring unequip": MutableWord(Addr{0x00, 0x2376}, 0xcbf6, 0x36ff),
-
-	// custom script command to use on d1 entrance screen: wait until bit of
-	// cfc0 is set, and set ccaa to 01 meanwhile. fixes a vanilla bug where
-	// dismounting an animal on that screen allowed you to enter without key.
-	"d1 entrance script cmd": MutableByte(Addr{0x0b, 0x4dea}, 0xa0, 0xb2),
-	"d1 entrance cmd jump":   MutableWord(Addr{0x0b, 0x406d}, 0x0341, 0x9c7f),
-	"d1 entrance cmd func": MutableString(Addr{0x0b, 0x7f9c}, "\x0b",
-		"\xe1\xfa\x49\xcc\xfe\x00\xc0\xfa\x4c\xcc\xfe\x96\xc0"+ // check room
-			"\x3e\x01\xea\xaa\xcc\xaf\xc3\x2d\x43"),
-=======
 	// replace the stairs outside the portal in eyeglass lake in summer with a
 	// railing, because if the player jumps off those stairs in summer they
 	// fall into the noble sword room.
@@ -468,7 +453,6 @@
 		"\x00\x00\x00", "\x5d\x10\x26"),
 	"ribbon gfx": MutableString(Addr{0x3f, 0x67c9},
 		"\x00\x00\x00", "\x65\x0c\x23"),
->>>>>>> a860df59
 }
 
 var (
