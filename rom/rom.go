--- conflicted
+++ resolved
@@ -230,12 +230,8 @@
 		case "maku tree", "fool's ore", "member's card", "treasure map",
 			"temple of seasons", "rare peach stone", "ribbon", "blaino prize",
 			"subrosia seaside", "great furnace", "subrosian smithy",
-<<<<<<< HEAD
 			"master diver's reward", "d5 basement", "green joy ring",
-			"mt. cucco, platform cave":
-=======
-			"master diver's reward", "d5 basement", "diving spot outside D4":
->>>>>>> fc57305b
+			"mt. cucco, platform cave", "diving spot outside D4":
 		// ages misc.
 		case "sword 1", "nayru's house", "south shore dirt", "target carts 1",
 			"target carts 2", "big bang game", "harp 1", "harp 2", "harp 3",
@@ -420,7 +416,6 @@
 	return &Addr{0x01, offset}
 }
 
-<<<<<<< HEAD
 // RandomizeRingPool randomizes the types of rings in the item pool, returning
 // a map of vanilla ring names to the randomized ones.
 func RandomizeRingPool(src *rand.Rand) map[string]string {
@@ -470,7 +465,9 @@
 func writeBossItems(b []byte) {
 	for i := 1; i <= 8; i++ {
 		ItemSlots[fmt.Sprintf("d%d boss", i)].Mutate(b)
-=======
+	}
+}
+
 // set data to make linked playthroughs isomorphic to unlinked ones.
 func setLinkedData(b []byte, game int) {
 	if game == GameSeasons {
@@ -487,6 +484,5 @@
 			"rupees, 20", 0x50e2, 0x05, 0x2c, collectChest, 0xd4)
 		linkedChest.Treasure = ItemSlots["d0 rupee chest"].Treasure
 		linkedChest.Mutate(b)
->>>>>>> fc57305b
 	}
 }