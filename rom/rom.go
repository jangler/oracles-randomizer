// Package rom deals with the structure of the OOS ROM file itself. The given
// addresses are for the Japanese version of the game.
package rom

import (
	"crypto/sha1"
	"fmt"
	"log"
	"sort"
	"strings"
)

const (
	bankSize   = 0x4000
	regionAddr = 0x014a // 0 = JP, 1 = US
)

func init() {
	// rings all have the same sprite
	for name, treasure := range Treasures {
		if treasure.id == 0x2d {
			narrowItemGfx[name] = narrowItemGfx["ring"]
		}
	}

	// accumulate all item sprites into map
	for name, sprite := range narrowItemGfx {
		itemGfx[name] = sprite
	}
	for name, sprite := range wideItemGfx {
		itemGfx[name] = sprite
	}

	// get set of unique items (to determine which can be slotted freely)
	treasureCounts := make(map[string]int)
	for _, slot := range ItemSlots {
		name := FindTreasureName(slot.Treasure)
		if treasureCounts[name] == 0 {
			treasureCounts[name] = 1
		} else {
			treasureCounts[name]++
		}
	}
	for name, count := range treasureCounts {
		if count == 1 {
			TreasureIsUnique[name] = true
		}
	}
	for _, name := range []string{"ricky's flute", "dimitri's flute",
		"moosh's flute"} {
		TreasureIsUnique[name] = true
	}

	// get set of items with unique IDs (more restrictive than the above)
	idCounts := make(map[byte]int)
	for _, t := range Treasures {
		if idCounts[t.id] == 0 {
			idCounts[t.id] = 1
		} else {
			idCounts[t.id]++
		}
	}
	for name, t := range Treasures {
		if (idCounts[t.id] == 1 && name != "gasha seed" &&
			name != "piece of heart") || strings.HasSuffix(name, "flute") {
			uniqueIDTreasures[name] = true
		}
	}
}

func isEn(b []byte) bool {
	return b[regionAddr] != 0
}

// Addr is a fully-specified memory address.
type Addr struct {
	Bank     uint8
	JpOffset uint16
	EnOffset uint16
}

// FullOffset returns the actual offset of the address in the ROM, based on
// bank number and relative address.
func (a *Addr) FullOffset(en bool) int {
	var bankOffset int
	if a.Bank >= 2 {
		bankOffset = bankSize * (int(a.Bank) - 1)
	}
	if en {
		return bankOffset + int(a.EnOffset)
	}
	return bankOffset + int(a.JpOffset)
}

// get mutables in order, so that sums are consistent with the same seed
func orderedKeys(m map[string]Mutable) []string {
	keys := make([]string, 0, len(m))
	for k := range m {
		keys = append(keys, k)
	}
	sort.Strings(keys)
	return keys
}

// Mutate changes the contents of loaded ROM bytes in place. It returns a
// checksum of the result or an error.
func Mutate(b []byte) ([]byte, error) {
	varMutables["initial season"].(*MutableRange).New =
		[]byte{0x2d, Seasons["north horon season"].New[0]}
	varMutables["season after pirate cutscene"].(*MutableRange).New =
		[]byte{Seasons["western coast season"].New[0]}

	setSeedData()

	en := isEn(b)
	log.Printf("old bytes: sha-1 %x", sha1.Sum(b))
	var err error
	mutables := getAllMutables()
	for _, k := range orderedKeys(mutables) {
		m := mutables[k]
		if (strings.HasSuffix(k, "(en)") && !en) ||
			(strings.HasSuffix(k, "(jp)") && en) {
			continue
		}

		err = m.Mutate(b)
		if err != nil {
			return nil, err
		}
	}

	outSum := sha1.Sum(b)
	log.Printf("new bytes: sha-1 %x", outSum)
	return outSum[:], nil
}

// Update changes the content of loaded ROM bytes, but does not re-randomize
// any fields.
func Update(b []byte) ([]byte, error) {
	var err error
	log.Printf("old bytes: sha-1 %x", sha1.Sum(b))

	// change fixed mutables
	en := isEn(b)
	for _, k := range orderedKeys(constMutables) {
		m := constMutables[k]
		if (strings.HasSuffix(k, "(en)") && !en) ||
			(strings.HasSuffix(k, "(jp)") && en) {
			continue
		}

		err = m.Mutate(b)
		if err != nil {
			return nil, err
		}
	}

	varMutables["initial season"].(*MutableRange).New =
<<<<<<< HEAD
		[]byte{0x2d, b[Seasons["north horon season"].Addrs[0].FullOffset(en)]}
=======
		[]byte{0x2d, b[Seasons["north horon season"].Addr.FullOffset(en)]}
	varMutables["season after pirate cutscene"].(*MutableRange).New =
		[]byte{b[Seasons["western coast season"].Addr.FullOffset(en)]}
>>>>>>> 6c744226

	// change seed mechanics based on the ROM's existing tree information
	for _, name := range []string{"ember tree", "scent tree", "mystery tree",
		"pegasus tree", "sunken gale tree", "tarm gale tree"} {
		ItemSlots[name].Treasure.id =
			b[ItemSlots[name].IDAddrs[0].FullOffset(en)]
	}
	setSeedData()
	for _, name := range []string{"satchel initial seeds",
		"slingshot initial seeds", "satchel initial selection",
		"slingshot initial selection", "carry seeds in slingshot",
		"ember tree map icon", "scent tree map icon", "mystery tree map icon",
		"pegasus tree map icon", "sunken gale tree map icon",
		"tarm gale tree map icon", "initial season"} {
		err = varMutables[name].Mutate(b)
		if err != nil {
			return nil, err
		}
	}

	outSum := sha1.Sum(b)
	log.Printf("new bytes: sha-1 %x", outSum)
	return outSum[:], nil
}

// Verify checks all the package's data against the ROM to see if it matches.
// It returns a slice of errors describing each mismatch.
func Verify(b []byte) []error {
	errors := make([]error, 0)

	en := isEn(b)
	for k, m := range getAllMutables() {
		if (strings.HasSuffix(k, "(en)") && !en) ||
			(strings.HasSuffix(k, "(jp)") && en) {
			continue
		}

		switch k {
		// special cases that will error normally.
		// (flippers' collect mode is different between regions)
		case "maku tree gift", "fool's ore", "noble sword spot", "flippers",
			"ember tree seeds", "mystery tree seeds", "scent tree seeds",
			"pegasus tree seeds", "gale tree seeds 1", "gale tree seeds 2",
			"expert's ring", "energy ring", "toss ring", "fist ring",
			"member's card", "treasure map", "member's shop 3",
			"subrosian market 5", "member's shop 1", "ricky's flute",
			"moosh's flute", "dimitri's flute", "strange flute", "rod gift",
			"rare peach stone":
			break
		default:
			if err := m.Check(b); err != nil {
				errors = append(errors, fmt.Errorf("%s: %v", k, err))
			}
		}
	}

	if len(errors) > 0 {
		return errors
	}
	return nil
}

// set the initial satchel and slingshot seeds (and selections) based on what
// grows on the horon village tree, and set the map icon for each tree to match
// the seed type.
func setSeedData() {
	seedIndex := seedIndexByTreeID[int(ItemSlots["ember tree"].Treasure.id)]

	for _, name := range []string{"satchel initial seeds",
		"slingshot initial seeds", "carry seeds in slingshot"} {
		mut := varMutables[name].(*MutableRange)
		mut.New[0] = 0x20 + seedIndex
	}

	for _, name := range []string{
		"satchel initial selection", "slingshot initial selection"} {
		mut := varMutables[name].(*MutableRange)
		mut.New[1] = seedIndex
	}

	for _, name := range []string{"ember tree map icon", "scent tree map icon",
		"mystery tree map icon", "pegasus tree map icon",
		"sunken gale tree map icon", "tarm gale tree map icon"} {
		mut := varMutables[name].(*MutableRange)
		id := ItemSlots[strings.Replace(name, " map icon", "", 1)].Treasure.id
		mut.New[0] = mapIconByTreeID[int(id)]
	}
}<|MERGE_RESOLUTION|>--- conflicted
+++ resolved
@@ -156,13 +156,9 @@
 	}
 
 	varMutables["initial season"].(*MutableRange).New =
-<<<<<<< HEAD
 		[]byte{0x2d, b[Seasons["north horon season"].Addrs[0].FullOffset(en)]}
-=======
-		[]byte{0x2d, b[Seasons["north horon season"].Addr.FullOffset(en)]}
 	varMutables["season after pirate cutscene"].(*MutableRange).New =
-		[]byte{b[Seasons["western coast season"].Addr.FullOffset(en)]}
->>>>>>> 6c744226
+		[]byte{b[Seasons["western coast season"].Addrs[0].FullOffset(en)]}
 
 	// change seed mechanics based on the ROM's existing tree information
 	for _, name := range []string{"ember tree", "scent tree", "mystery tree",
