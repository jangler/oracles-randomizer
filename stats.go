package main

import (
	"fmt"
	"math/rand"
	"os"
	"runtime"

	"github.com/jangler/oracles-randomizer/rom"
	"gopkg.in/yaml.v2"
)

// generate a bunch of seeds.
func generateSeeds(n, game int, ropts randomizerOptions) []*RouteInfo {
	threads := runtime.NumCPU()
	dummyLogf := func(string, ...interface{}) {}

	// search for routes
	routeChan := make(chan *RouteInfo)
	for i := 0; i < threads; i++ {
		go func() {
			for i := 0; i < n/threads; i++ {
				for {
					seed := uint32(rand.Int())
					route := findRoute(game, seed, ropts, false, dummyLogf)
					if route != nil {
						routeChan <- route
						break
					}
				}
			}
		}()
	}

	// receive found routes
	routes := make([]*RouteInfo, n/threads*threads)
	for i := 0; i < len(routes); i++ {
		routes[i] = <-routeChan
		fmt.Fprintf(os.Stderr, "%d routes found\n", i+1)
	}

	return routes
}

// generate a bunch of seeds and print item configurations in YAML format.
func logStats(game, trials int, ropts randomizerOptions, logf logFunc) {
	// get `trials` routes
	routes := generateSeeds(trials, game, ropts)

	// make a YAML-serializable slice of check maps
	stringChecks := make([]map[string]string, len(routes))
	for i, ri := range routes {
		stringChecks[i] = make(map[string]string)
		for k, v := range getChecks(ri) {
			stringChecks[i][k.name] = v.name
		}
		if game == rom.GameSeasons {
			for area, seasonId := range ri.Seasons {
				stringChecks[i][area] = seasonsByID[int(seasonId)]
			}
		}
<<<<<<< HEAD
=======
		stringChecks[i]["_seed"] = fmt.Sprintf("%08x", ri.Seed)
>>>>>>> 61a7e13c
	}

	// encode to stdout
	if err := yaml.NewEncoder(os.Stdout).Encode(stringChecks); err != nil {
		panic(err)
	}
}<|MERGE_RESOLUTION|>--- conflicted
+++ resolved
@@ -59,10 +59,7 @@
 				stringChecks[i][area] = seasonsByID[int(seasonId)]
 			}
 		}
-<<<<<<< HEAD
-=======
 		stringChecks[i]["_seed"] = fmt.Sprintf("%08x", ri.Seed)
->>>>>>> 61a7e13c
 	}
 
 	// encode to stdout
