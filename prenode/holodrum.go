package prenode

// new set of holodrum prenodes, accounting for randomized seasons
//
// these use new nested prenode constructors, which are nice, but hard to read
// if you nest them in a way that requires multiple levels of indentation. so
// try not to do that too much.

// TODO use searchchests function of script to find *all* chests
// TODO the group 0 chests are done, but the indoor ones aren't

var holodrumPrenodes = map[string]*Prenode{
	"start": And(), // parent for nodes reachable by default

	// horon village
	"horon village":    And("start"),
	"maku key fall":    AndSlot("horon village", "pop maku bubble"),
	"ember tree":       AndSlot("horon village"),
	"village SE chest": AndSlot("horon village", "bombs"),
	"village SW chest": AndSlot("horon village", "remove bush", "remove mushroom"),

	// western coast
	"x-shaped jewel chest": AndSlot("horon village", Or("ember slingshot", "mystery slingshot"),
		"mystery seeds", "kill moldorm"),
<<<<<<< HEAD
	"enter d0":    And("horon village"),
	"pirate ship": And("pirate's bell", "pirate house"),
=======
	"enter d0":       And("horon village"),
	"maku tree gift": AndSlot("horon village", "pop maku bubble"),
	"ember tree":     AndSlot("horon village"),
	"pirate ship":    And("pirate's bell", "pirate house"),
>>>>>>> 8ffee6af
	"graveyard": And("pirate ship", Or("long jump",
		"western coast default summer",
		And("bombs", "jump", "summer"))),
	"enter d7": And("graveyard", Or("shovel",
		Or("western coast default summer", "summer"),
		Or("western coast default spring", "spring"),
		Or("western coast default autumn", "autumn"))),
	"western coast chest": AndSlot("pirate ship"),

	// eastern suburbs
	"suburbs": Or( // this is the area south of the pool by sokra's stump
		And("horon village", "ember seeds"),
		And("rosa portal", "remove bush"),
		And("fairy fountain", Or("eastern suburbs default winter", "winter", "cross water gap"))),
	"fairy fountain": Or("sunken city",
		And("suburbs", Or("eastern suburbs default winter", "winter", "cross water gap"))),
	"shovel gift": AndSlot("fairy fountain", Or("eastern suburbs default winter", "winter"),
		Or("woods of winter default winter", "winter")),
	"central woods of winter": Or(
		And("fairy fountain", Or("eastern suburbs default winter", "winter"),
			Or("shovel", "jump")),
		And("fairy fountain", Or(
			"eastern suburbs default spring", "spring",
			"eastern suburbs default summer", "summer",
			"eastern suburbs default autumn", "autumn"))),
	"mystery tree": OrSlot(
		And("fairy fountain", Or("eastern suburbs default winter", "winter"),
			Or("shovel", And("jump", "bracelet"))),
		And("fairy fountain", Or(
			"eastern suburbs default spring", "spring",
			"eastern suburbs default summer", "summer",
			"eastern suburbs default autumn", "autumn"))),
	"enter d2 A": And("mystery tree", "remove bush"),
	"enter d2 B": Or(
		And("mystery tree", "woods of winter default summer", "bracelet"),
		And("d2 blade key chest", "bracelet")),
	"enter d2":         Or("enter d2 A", "enter d2 B"),
	"d2 outdoor chest": AndSlot("enter d2 B"),

	// holodrum plain
	"ghastly stump": Or(
		"pegasus tree",
		And("scent tree", Or("jump", "ricky",
			And("flippers", "remove bush"), "holodrum plain default winter")),
		And("south swamp", Or("flippers", Hard("dimitri flute")), "remove bush")),
	"scent tree": OrSlot(
		And("ghastly stump", Or("jump", "ricky", Hard("moosh flute"), "winter",
			"holodrum plain default winter")),
		And("south swamp", Or("flippers", Hard("dimitri flute"))),
		And("sunken city", "animal flute"),
		And("north horon stump",
			Or("bracelet", And("remove bush", Or("flippers", Hard("dimitri flute"))))),
		And("temple remains", "long jump"),
		And("goron mountain", "flippers")),
	"blaino gift":      AndSlot("scent tree", "rupees"),
	"ricky":            And("scent tree", "ricky's gloves"),
	"round jewel gift": AndSlot("scent tree", Or("flippers", Hard("dimitri flute"))),

	// spool swamp
	"pegasus tree": AndSlot("ghastly stump",
		Or("holodrum plain default summer", "summer", "feather L-2", "ricky", Hard("moosh flute"))),
	"floodgate key spot": AndSlot("pegasus tree", "hit lever"),
	"spool stump": And("pegasus tree", "hit lever",
		Or("pegasus satchel", "flippers", "feather L-2"), "bracelet", "floodgate key"),
	"dry swamp": Or(
		Or("spool swamp default summer", "spool swamp default autumn", "spool swamp default winter"),
		And("spool stump", Or("summer", "autumn", "winter"))),
	"south swamp": Or(
		And("spool stump", Or("flippers", Hard("dimitri flute"))),
		And("spool stump", "dry swamp", Or("long jump", "animal flute")),
		And("ghastly stump", "remove bush", Or("flippers", Hard("dimitri flute"))),
		And("scent tree", Or("flippers", Hard("dimitri flute"))),
		HardAnd("scent tree", "dimitri flute"),
		And("swamp portal", "bracelet")),
	"square jewel chest": AndSlot("south swamp", Or("spool swamp default winter",
		And("spool stump", "winter")), Or("shovel", "animal flute"), "bombs"),
	"enter d3": And("spool stump", Or("spool swamp default summer", "summer")),

	// north horon / eyeglass lake
	"not north horon default summer": Or(
		"north horon default spring", "north horon default autumn", "north horon default winter"),
	"north horon stump": Or(
		And("horon village", "remove bush"),
		And("scent tree", "bracelet"),
		And("south swamp", "flippers", "remove bush"),
		HardAnd("south swamp", "dimitri flute"),
		And("lake portal", "not north horon default summer", "flippers", "jump"),
		And("lake portal", "pegasus jump L-2", "north horon default winter")),
	"enter d1": And("gnarled key", Or(
		And("south swamp", Or("flippers", Hard("dimitri flute"))),
		And("north horon stump", "remove bush"))),
	"wet eyeglass lake": Or("not north horon default summer", "spring", "autumn", "winter"),
	"enter d5": And(Or("north horon default autumn", "autumn"), "remove mushroom", Or(
		And("lake portal", "not north horon default summer", "flippers"),
		And("north horon stump", Or("north horon default winter", And("winter", "autumn")),
			Or("jump", "ricky", Hard("moosh flute"))))),
	"lake chest": AndSlot("horon village", Or("feather L-2", And("jump",
		Or("north horon default autumn",
			And("autumn", "north horon stump"))))),

	// natzu
	"great moblin chest": AndSlot(Or("flippers", "jump"), "animal flute",
		Or("flippers", "pegasus jump L-2"), "bracelet"),

	// sunken city
	"sunken city": Or("fairy fountain",
		And("scent tree", Or("jump", "flippers"), "animal flute"),
		And("mount cucco", "flippers")),
	"sunken gale tree":      AndSlot("sunken city", "cross water gap"),
	"dimitri":               And("sunken gale tree", "bombs"),
	"master's plaque chest": AndSlot("dimitri", "sword", "cross water gap"),
	"diver gift":            AndSlot("dimitri", "master's plaque"),

	// mount cucco
	"mount cucco": Or("mountain portal",
		And("sunken city", "flippers", Or("sunken city default summer", "summer")),
		And("goron mountain", "bracelet", "shovel")),
	"spring banana cucco": And("mount cucco", "bracelet"),
	"spring banana tree": AndSlot("spring banana cucco", "jump",
		Or("sunken city default spring", "spring"), Or("sword", "fool's ore")),
	"moosh": And("mount cucco", "spring banana"),
	"dragon key spot": AndSlot("mount cucco",
		Or("moosh", "pegasus jump L-2", Hard("feather L-2"))),
	"mario cave":         And("mount cucco", Or("sunken city default spring", "spring")),
	"dragon keyhole":     And("mario cave", "winter", "jump", "bracelet"),
	"enter d4":           And("dragon key", "dragon keyhole", "summer", "cross water gap"),
	"pyramid jewel spot": AndSlot("mario cave", "flippers"),

	// goron mountain
	"goron mountain": Or(
		And("mount cucco", "shovel", "bracelet"),
		And("temple remains", "long jump", Or("flippers", "pegasus jump L-2")),
		And("scent tree", "flippers")),

	// tarm ruins
	"tarm ruins": And("pegasus tree",
		"square jewel", "pyramid jewel", "round jewel", "x-shaped jewel"),
	"lost woods": And("tarm ruins", Or("lost woods default summer", "summer"),
		Or("lost woods default winter", "winter"), "autumn", "remove mushroom"),
	"noble sword spot": AndSlot("lost woods", "winter", "autumn", "spring", "summer"),
	"tarm gale tree":   AndSlot("lost woods", "winter", "autumn", "spring", "summer"),
	"enter d6": And("tarm gale tree", Or("tarm ruins default winter", "winter"),
		"shovel", "remove bush"),

	// samasa desert
<<<<<<< HEAD
	"desert":          And("suburbs", "pirate house"),
	"rusty bell spot": AndSlot("desert", "bracelet"),
	"desert chest":    AndSlot("desert", "flippers"),
=======
	"desert":     And("suburbs", "pirate house"),
	"desert pit": AndSlot("desert", "bracelet"),
>>>>>>> 8ffee6af

	// temple remains (the important logic is in the portal prenodes)
	"temple remains": Or(
		And("goron mountain", Or("flippers", "pegasus jump L-2"), "long jump"),
		And("scent tree", "long jump")),

	// northern peak
	"maku seed": And("d1 essence", "d2 essence", "d3 essence", "d4 essence",
		"d5 essence", "d6 essence", "d7 essence", "d8 essence"),
	"enter d9": And("scent tree", "maku seed"),
}

var seasonPrenodes = map[string]*Prenode{
	"north horon default spring": Root(),
	"north horon default summer": Root(),
	"north horon default autumn": Root(),
	"north horon default winter": Root("start"),

	"eastern suburbs default spring": Root(),
	"eastern suburbs default summer": Root(),
	"eastern suburbs default autumn": Root("start"),
	"eastern suburbs default winter": Root(),

	"woods of winter default spring": Root(),
	"woods of winter default summer": Root("start"),
	"woods of winter default autumn": Root(),
	"woods of winter default winter": Root(),

	"spool swamp default spring": Root(),
	"spool swamp default summer": Root(),
	"spool swamp default autumn": Root("start"),
	"spool swamp default winter": Root(),

	"holodrum plain default spring": Root("start"),
	"holodrum plain default summer": Root(),
	"holodrum plain default autumn": Root(),
	"holodrum plain default winter": Root(),

	"sunken city default spring": Root(),
	"sunken city default summer": Root("start"),
	"sunken city default autumn": Root(),
	"sunken city default winter": Root(),

	"lost woods default spring": Root(),
	"lost woods default summer": Root(),
	"lost woods default autumn": Root("start"),
	"lost woods default winter": Root(),

	"tarm ruins default spring": Root("start"),
	"tarm ruins default summer": Root(),
	"tarm ruins default autumn": Root(),
	"tarm ruins default winter": Root(),

	"western coast default spring": Root(),
	"western coast default summer": Root(),
	"western coast default autumn": Root(),
	"western coast default winter": Root("start"),

	"temple remains default spring": Root(),
	"temple remains default summer": Root(),
	"temple remains default autumn": Root(),
	"temple remains default winter": Root("start"),
}<|MERGE_RESOLUTION|>--- conflicted
+++ resolved
@@ -14,7 +14,7 @@
 
 	// horon village
 	"horon village":    And("start"),
-	"maku key fall":    AndSlot("horon village", "pop maku bubble"),
+	"maku tree gift":   AndSlot("horon village", "pop maku bubble"),
 	"ember tree":       AndSlot("horon village"),
 	"village SE chest": AndSlot("horon village", "bombs"),
 	"village SW chest": AndSlot("horon village", "remove bush", "remove mushroom"),
@@ -22,15 +22,8 @@
 	// western coast
 	"x-shaped jewel chest": AndSlot("horon village", Or("ember slingshot", "mystery slingshot"),
 		"mystery seeds", "kill moldorm"),
-<<<<<<< HEAD
 	"enter d0":    And("horon village"),
 	"pirate ship": And("pirate's bell", "pirate house"),
-=======
-	"enter d0":       And("horon village"),
-	"maku tree gift": AndSlot("horon village", "pop maku bubble"),
-	"ember tree":     AndSlot("horon village"),
-	"pirate ship":    And("pirate's bell", "pirate house"),
->>>>>>> 8ffee6af
 	"graveyard": And("pirate ship", Or("long jump",
 		"western coast default summer",
 		And("bombs", "jump", "summer"))),
@@ -176,14 +169,9 @@
 		"shovel", "remove bush"),
 
 	// samasa desert
-<<<<<<< HEAD
-	"desert":          And("suburbs", "pirate house"),
-	"rusty bell spot": AndSlot("desert", "bracelet"),
-	"desert chest":    AndSlot("desert", "flippers"),
-=======
-	"desert":     And("suburbs", "pirate house"),
-	"desert pit": AndSlot("desert", "bracelet"),
->>>>>>> 8ffee6af
+	"desert":       And("suburbs", "pirate house"),
+	"desert pit":   AndSlot("desert", "bracelet"),
+	"desert chest": AndSlot("desert", "flippers"),
 
 	// temple remains (the important logic is in the portal prenodes)
 	"temple remains": Or(
