# Oracle of Seasons randomizaton notes

These notes apply specifically to Seasons, alongside the game-neutral ones in
[README.md](https://github.com/jangler/oracles-randomizer/blob/master/README.md).


## Randomization

- The default season for each area is randomized, with the exception of regions
  that have only one season anyway.
- The rod of seasons is broken into four items (one for each season). Obtaining
  a season gives you the rod as well.
- Fool's ore is randomized, since it's actually the most powerful weapon in the
  game. The Strange Brothers trade you nothing for your feather (or cape), and
  shovel is not required to retrieve the stolen item.

The following items are **not** randomized:

- Pirate's bell (obtained by polishing the rusty bell)
- Subrosian dancing prizes after the first
- Subrosian hide and seek items
- Trading sequence items, since the vanilla trading sequence reward is
  technically just a text box and not an item.


## Other notable changes

- The intro sequence is removed, dropping you just north of Horon Village
  at the start of the game instead.
- Mystical seeds grow in all seasons.
- Rosa doesn't appear in the overworld, and her portal is activated by default.
- In some situations, the game will give you a warning about what you're doing
  or about to do. **If you receive one, what you're doing is out of logic and
  could potentially lead to a softlock**—but in some cases you can also be fine
  as long as you're careful.


## Logic

"Logic" means the set of plays that the randomizer may require you to make in
order to progress in the game. Anything the vanilla game requires you to do is,
of course, in logic. Beyond that and some easy alternate tactics, the rules in
this document apply.


### Normal logic

In logic:

- Jumping over 2 tiles with feather, 3 tiles with feather + pegasus seeds, 4
  tiles with cape, or 6 tiles with cape + pegasus seeds (subtract 1 tile if the
  jump is over water or lava instead of a pit)
- Using only ember seeds from the seed satchel as a weapon
- Using only ember, scent, or gale seeds from the slingshot as a weapon
- Using expert's ring as a weapon
- Using thrown objects (bushes, pots) as weapons
- Flipping spiked beetles using the shovel

Out of logic:

- Anything that gives an explicit in-game warning (these are also potential
  softlocks)
- Required damage (damage boosts, falling in pits)
- Farming rupees or ore chunks, assuming you spend them optimally
- Getting a new type of mystical seed from anything other than a seed tree
- Getting initial bombs from regenerating plants
- Lighting torches using mystery seeds
- Using only mystery seeds as a weapon
- Using only scent or gale seeds from the seed satchel as a weapon
- Using only bombs as a weapon, except versus enemies immune to sword
- Using fist ring as a weapon
- Carrying bushes or pots between rooms
- Poe skip
- Fighting Frypolar without slingshot
- D8 sidescrollers without cape
- Magic rings from non-randomized locations
- Linked secrets


### Hard logic

Choosing hard difficulty enables things that are out of normal logic, with the
exception of:

- Warnings
- Farming rupees, except by shovel RNG manips
- Lighting more than two torches per room using mystery seeds
- Mystery seeds as a weapon
<<<<<<< HEAD
- Bombs as a weapon, except versus enemies immune to sword
=======
- Double damage boosts
- Capeless button before D7 miniboss
- Trading seeds in Subrosia Market without having a seed item
- Swimming against currents without Swimmer's Ring
>>>>>>> 266b3e9f
- Magic rings from non-randomized locations
- Linked secrets

See
[seasons_hard_guide.md](https://github.com/jangler/oracles-randomizer/blob/master/doc/seasons_hard_guide.md)
for more information on specific tricks in hard logic.<|MERGE_RESOLUTION|>--- conflicted
+++ resolved
@@ -86,14 +86,11 @@
 - Farming rupees, except by shovel RNG manips
 - Lighting more than two torches per room using mystery seeds
 - Mystery seeds as a weapon
-<<<<<<< HEAD
 - Bombs as a weapon, except versus enemies immune to sword
-=======
 - Double damage boosts
 - Capeless button before D7 miniboss
 - Trading seeds in Subrosia Market without having a seed item
 - Swimming against currents without Swimmer's Ring
->>>>>>> 266b3e9f
 - Magic rings from non-randomized locations
 - Linked secrets
 
