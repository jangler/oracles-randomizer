--- conflicted
+++ resolved
@@ -10,13 +10,9 @@
 - 0:045b = copyMemoryReverse, b is # bytes, de is src, hl is dest
 - 0:0462 = copyMemory, b is # bytes, hl is src, de is dest
 - 0:0c74 = playSound, a is index
-<<<<<<< HEAD
 - 0:1435 = get tile at position bc (yyxx), returns a (id) and hl (addr)
-=======
-- 0:1432 = get tile at position bc (yyxx), returns a (id) and hl (addr)
 - 0:15e9 = interactionInitGraphics
 	- 3f:4404 = interactionLoadGraphics
->>>>>>> f566a91d
 - 0:16eb = giveTreasure (a is ID, c is param)
 - 0:1702 = loseTreasure (a is ID)
 - 0:17b9 = getRandomRingOfGivenTier ?
