--- conflicted
+++ resolved
@@ -198,45 +198,6 @@
 d4 entrance: [present symmetry, tuni nut, inner past - symmetry - S house, patch]
 
 # rolling ridge. what a nightmare
-<<<<<<< HEAD
-goron elder: [bomb flower, or: [
-    ridge west past,
-    [switch hook, or: [feather, ages]]]]
-ridge west past: {or: [
-    goron elder,
-    [ridge west present, or: [ages, [bracelet, echoes]]]]}
-ridge west present: {or: [
-    ridge upper present,
-    [switch hook, currents, or: [feather, ages]],
-    [currents, ridge west past]]}
-ridge west cave: [ridge west present]
-rolling ridge west tree: [or: [sword, punch object], seed item, ridge west past]
-under moblin keep: [ridge west present, feather, flippers]
-defeat great moblin: [ridge west present, pegasus satchel, bracelet]
-rolling ridge owl: [mystery seeds,
-    or: [defeat great moblin, [ridge upper present, feather]]]
-ridge upper present: {or: [
-    ridge mid present,
-    [ridge base present, or: [jump 3, [hard, feather, cane]]],
-    [defeat great moblin, feather]]}
-d5 entrance: [crown key, ridge upper present]
-ridge base present: {or: [ridge upper present, ridge mid present,
-    [currents, or: [ridge base past east, ridge base past west]]]}
-mermaid legend owl: [ridge base present]
-d6 present entrance: [old mermaid key, ridge base present]
-pool in d6 entrance: [ridge base present, mermaid suit]
-goron dance present: [ridge base present, farm rupees]
-goron dance, with letter: [ridge base past east, goron letter, farm rupees]
-ridge mid past: {or: [
-    [ridge base past west, switch hook],
-    [ridge upper present, ages],
-    [ridge mid present, ages],
-    [ridge base past east, brother emblem, feather]]}
-ridge mid present: {or: [
-    [ridge mid past, currents],
-    [ridge base present, brother emblem, or: [switch hook, jump 3]]]}
-target carts: [ridge mid past, switch hook, ridge mid present]
-=======
 goron elder: [bomb flower, inner past - SW cave to upper goron]
 NE rolling ridge hp: [outer present - upper goron - R rock-separated caves]
 rolling ridge hp in wall: [inner present - NW goron - under peg tree cave, bombs]
@@ -251,7 +212,6 @@
 goron dance present: [inner present - lower goron - dance cave, farm rupees]
 goron dance, with letter: [inner past - dance cave, goron letter, farm rupees]
 target carts: [inner present - mid goron - carts, farm rupees]
->>>>>>> ae55c8df
 target carts 1: [target carts]
 target carts 2: [target carts]
 goron shooting gallery: [inner past - mid goron - sword game, sword]
