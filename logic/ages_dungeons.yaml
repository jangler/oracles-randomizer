--- conflicted
+++ resolved
@@ -227,20 +227,12 @@
 d6 present diamond chest: [enter d6 present, switch hook]
 d6 present rope room: [enter d6 present,
     or: [flippers, bomb jump 3, switch hook],
-<<<<<<< HEAD
-    or: [any seed shooter, boomerang, jump 3, [feather, sword]]]
-=======
     or: [any seed shooter, boomerang, jump 3, [hard, feather, sword]]]
->>>>>>> 3fae7a2e
 scent seduction owl: [mystery seeds, d6 present rope room]
 d6 present rope chest: [d6 present rope room, scent satchel]
 d6 present hand room: [enter d6 present,
     or: [flippers, bomb jump 3, switch hook],
-<<<<<<< HEAD
-    or: [any seed shooter, boomerang, [feather, sword],
-=======
     or: [any seed shooter, boomerang, [hard, feather, sword],
->>>>>>> 3fae7a2e
         [jump 3, or: [switch hook, ember seeds,
             scent seeds, mystery seeds, [hard, bombs]]]]]
 d6 present cube chest: [d6 present hand room, bombs, switch hook,
