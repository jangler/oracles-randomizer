# maku tree
# outer upper maku tree - mid R: {or: [[maku tree, count: [1, essences]]]}
# outer upper maku tree - mid L: {or: [[maku tree, count: [3, essences]]]}
# outer upper maku tree - L: {or: [[maku tree, count: [6, essences]]]}
# outer upper maku tree - R: {or: [[maku tree, count: [4, essences]]]}

# inner upper maku tree - mid R: {or: []}
# inner upper maku tree - mid L: {or: []}
# inner upper maku tree - L: {or: []}
# inner upper maku tree - R: {or: []}

# lynna / south shore / palace
outer present - lynna - NW house: {or: [lynna city]}
outer present - lynna - W house: {or: [lynna city]}
outer present - lynna - frozen grandson house: {or: [lynna city]}
outer present - mayors house: {or: [lynna city]}
outer present - ring shop: {or: [lynna city]}
outer present - lynna - SW house: {or: [lynna city]}
outer present - baby house L: {or: [lynna city]}
outer present - baby house R: {or: [lynna city]}
# outer present - maku tree stairs: {or: [
#     [lynna city, or: [rescue nayru, maku tree]]
# ]}
# outer present - maku tree cave: {or: [lynna city]}
outer present - lynna shop L: {or: [[lynna village, currents]]}
outer present - lynna shop R: {or: [lynna city]}
outer mask house: {or: [fairies' woods]}
outer tingle stairs: {or: [currents, ricky's gloves, ricky's flute]}
outer cave below tingle: {or: [
    bracelet, 
    open sea present, 
    ricky's gloves, 
    flute,
    [feather, break bush],
    [currents, or: [flippers, feather, outer cheval]]
]}
outer impa: {or: [start]}

inner present - lynna - NW house: {or: []}
inner present - lynna - W house: {or: []}
inner present - lynna - frozen grandson house: {or: []}
inner present - mayors house: {or: []}
inner present - ring shop: {or: []}
inner present - lynna - SW house: {or: []}
inner present - baby house L: {or: [inner present - baby house R]}
inner present - baby house R: {or: [inner present - baby house L]}
# inner present - maku tree stairs: {or: [inner present - maku tree cave]}
# inner present - maku tree cave: {or: [inner present - maku tree stairs]}
inner present - lynna shop L: {or: []}
inner present - lynna shop R: {or: []}
inner mask house: {or: []}
inner tingle stairs: {or: [
    [inner cave below tingle, or: [
        any seed shooter, 
        [hard, feather, boomerang, or: [
            pegasus satchel, 
            bombs]]]]
]}
inner cave below tingle: {or: [
    [inner tingle stairs, feather, hard, or: [
        any seed shooter, 
        [boomerang, [pegasus satchel, bombs, sword]]]]
]}
inner impa: {or: []}

# yoll graveyard
gravekey: {or: [ # east graveyard
    [yoll graveyard, graveyard key],
    [outer ghost grave, bracelet],
    outer d1,
    [outer witch hut, or: [
        bomb jump 2, 
        flippers, 
        long hook]]
]}
outer witch hut: {or: [
    [gravekey, 
    or: [
        bomb jump 2, 
        flippers, 
        dimitri's flute, 
        long hook]]
]}
outer ghost grave: {or: [[gravekey, bracelet]]}
outer under cheval grave: {or: [cheval's grave]}
outer stairs near d1: {or: [yoll graveyard]}

inner witch hut: {or: []}
inner ghost grave: {or: []}
inner under cheval grave: {or: []}
inner stairs near d1: {or: []}

# crescent island
crescent present E: {or: [
    outer present - crescent - NE cave,
    outer present - crescent - E house,
    outer present - crescent - SE house,
    all crescent,
    [crescent past E, echoes],
    [currents, or: [
        crescent past NW, 
        crescent past S]]
]}
crescent present W: {or: [
<<<<<<< HEAD
  dimitri's flute, open sea present,
  all crescent,
  [currents, or: [crescent past NW, crescent past SW]],
  [shovel, echoes, crescent past SW],
  outer d3,
  outer present - crescent - SW cave
=======
    dimitri's flute, 
    open sea present,
    all crescent,
    [shovel, echoes, crescent past SW],
    [currents, or: [
        crescent past NW, 
        crescent past SW]]
>>>>>>> bc0257af
]}
outer present - crescent - NE cave: {or: [crescent present E]}
outer present - crescent - E house: {or: [crescent present E]}
outer present - crescent - SW cave: {or: [crescent present W]}
outer present - crescent - SE house: {or: [crescent present E]}
outer present underwater - crescent island: {or: [
    [clean seas, present underwater zora],
    [open sea present, mermaid suit]
]}

inner present - crescent - NE cave: {or: []}
inner present - crescent - E house: {or: []}
inner present - crescent - SW cave: {or: []}
inner present - crescent - SE house: {or: []}
inner present underwater - crescent island: {or: []}

# nuun / symmetry city / talus peaks
present symmetry: {or: [
    [nuun, or: [
        currents, 
        flute]],
    [past symmetry, or: 
        [ages, 
        [echoes, break bush safe]]]
]}
outer present - symmetry NW house: {or: [d4 entrance]}
outer present - symmetry NE house: {or: [d4 entrance]}
outer present - symmetry SW house: {or: [d4 entrance]}
outer present - symmetry SE house: {or: [d4 entrance]}
outer nuun upper cave: {or: [
    [lynna village, currents],
    [nuun, or: [
        [ricky nuun, or: [
            flute, 
            [ feather, 
              or: [
                  sword, 
                  ember seeds, 
                  bombs], 
              or: [
                  hard, 
                  switch hook, 
                  bombs, 
                  ember shooter, 
                  gale shooter]]]],
        [dimitri nuun, or: [
            flute, 
            [flippers, swimmer's ring]]],
        [moosh nuun, or: [
            flute, 
            [break bush, jump 3]]]]]
]}
outer nuun lower cave - Ricky: {or: [
    [ricky nuun, nuun, or: [
        flute, 
        currents]]
]}
outer nuun lower cave - Moosh: {or: [
    [moosh nuun, nuun, or: [
        flute, 
        currents, 
        [break bush, jump 3]]]
]}

inner present - symmetry NW house: {or: []}
inner present - symmetry NE house: {or: []}
inner present - symmetry SW house: {or: []}
inner present - symmetry SE house: {or: []}
inner nuun upper cave: {or: []}
inner nuun lower cave - Ricky: {or: []}
inner nuun lower cave - Moosh: {or: []}

# rolling ridge. what a nightmare
# entrance rando map changes: overworld ledge drops are safe
# goron upper L
goron upper present L: {or: [
    outer present - NW goron - under peg tree cave,
    outer present - NW goron - under peg tree stairs,
    outer present - NW goron - by time portal,
    goron upper present M, 
    goron upper present R,
    [goron upper past L, currents],
]}
outer present - first cave to upper goron: {or: [
    goron upper present L, # map change -> safe ledge
    [currents, outer past - SW cave to upper goron]
]}
outer present - NW goron - under peg tree cave: {or: [goron upper present L]}
outer present - NW goron - under peg tree stairs: {or: [goron upper present L]}
outer present - NW goron - by time portal: {or: [goron upper present L]}

inner present - first cave to upper goron: {or: [
    inner present - NW goron - under peg tree cave
]}
inner present - NW goron - under peg tree cave: {or: [
    inner present - first cave to upper goron
]}
inner present - NW goron - under peg tree stairs: {or: []}
inner present - NW goron - by time portal: {or: []}

# goron upper M
goron upper present M: {or: [
    outer present - E of d5 left,
    outer present - E of d5 middle,
    # outer d5 # currently oneway only
    [goron upper past M, currents]
]}
outer present - E of d5 left: {or: [goron upper present M]}
outer present - E of d5 middle: {or: [goron upper present M]}

inner present - E of d5 left: {or: [
    [defeat great moblin, feather]
]}
inner present - E of d5 middle: {or: [
    inner present - NW goron - cave on cliff near time portal
]}

# goron upper R
goron upper present R: {or: [
    outer present - E of d5 right,
    outer present - upper goron R - cave on tall building,
    outer present - NW goron - cave on cliff near time portal,
    outer present - upper goron - L rock-separated caves,
    [goron upper past M, echoes, bracelet],
    [currents, or: [
        goron upper past M, 
        goron upper past R]]
]}
outer present - upper goron R - cave on tall building: {or: [
    goron upper present R
]}
outer present - E of d5 right: {or: [goron upper present R]}
outer present - upper goron - L rock-separated caves: {or: [
    goron upper present R
]}
outer present - upper goron - R rock-separated caves: {or: [
    [goron upper past R, currents, break bush]
]}
outer present - NW goron - cave on cliff near time portal: {or: [
    goron upper present R
]}

inner present - upper goron R - cave on tall building: {or: [
    [inner present - lower goron cave - leftmost, or: [
        jump 3,
        [hard, feather, cane]]]
]}
inner present - E of d5 right: {or: []}
inner present - upper goron - L rock-separated caves: {or: [
    [non-entrance, inner present - mid goron - leftmost cave]
]}
inner present - upper goron - R rock-separated caves: {or: []}
inner present - NW goron - cave on cliff near time portal: {or: [
    inner present - E of d5 middle
]}

# goron mid
goron present mid top: {or: [
    outer present - mid goron - L of carts,
    outer present - mid goron - carts,
    [ outer past - mid goron - SW of bomb cave, switch hook, 
      goron present mid bottom],
    [currents, outer past - mid goron - sword game]
]}
goron present mid bottom: {or: [
    goron present mid top,
    outer present - upper goron - R rock-separated caves, # entrance rando change!
    outer present - mid goron - leftmost cave,
    outer present - mid goron - by carts,
    goron present mid top, # entrance rando change!
    [currents, or: [
        outer past - mid goron - SW of bomb cave, 
        outer past - mid goron - near seed tree]]
]}
outer present - mid goron - leftmost cave: {or: [goron present mid bottom]}
outer present - mid goron - L of carts: {or: [goron present mid top]}
outer present - mid goron - carts: {or: [goron present mid top]}
outer present - mid goron - by carts: {or: [goron present mid bottom]}

inner present - mid goron - leftmost cave: {or: [
    [inner present - lower goron - dance cave, brother emblem, or: [
        switch hook, 
        jump 3]]
]}
inner present - mid goron - L of carts: {or: []}
inner present - mid goron - carts: {or: []}
inner present - mid goron - by carts: {or: []}

# goron lower
goron lower present: {or: [
<<<<<<< HEAD
  outer present - lower goron cave - leftmost,
  outer present - lower goron - d6 cave,
  outer present - lower goron - dance cave,
  outer present - lower goron - cave beside dance cave,
  [or:[non-entrance, gale satchel] goron present mid bottom],
  [currents, or: [goron lower past W, goron lower past E]]
]}
outer present - lower goron old man: {or: [[goron lower present, ember seeds]]}
=======
    outer present - lower goron cave - leftmost,
    outer present - lower goron - d6 cave,
    outer present - lower goron - dance cave,
    outer present - lower goron - cave beside dance cave,
    goron present mid bottom,
    # outer present - lower goron old man, # currently oneway only 
    [currents, or: [
        goron lower past W, 
        goron lower past E]]
]}
outer present - lower goron old man: {or: [
    [goron lower present, ember seeds]
]}
>>>>>>> bc0257af
outer present - lower goron cave - leftmost: {or: [goron lower present]}
outer present - lower goron - d6 cave: {or: [goron lower present]}
outer present - lower goron - dance cave: {or: [goron lower present]}
outer present - lower goron - cave beside dance cave: {or: [
    goron lower present
]}

inner present - lower goron old man: {or: []}
inner present - lower goron cave - leftmost: {or: [
    inner present - upper goron R - cave on tall building
]}
inner present - lower goron - d6 cave: {or: []}
inner present - lower goron - dance cave: {or: [
    [inner present - mid goron - leftmost cave, brother emblem, or: [
        switch hook, 
        jump 3]]
]}
inner present - lower goron - cave beside dance cave: {or: []}

# zora village / zora seas
clean dimitri: [clean seas, dimitri's flute] # dimitri guarantees open sea access
present underwater zora: {or: [
    outer present underwater - zora palace,
    outer present underwater - zora SW L house,
    outer present underwater - zora SW R house,
    outer present underwater - zora E house,
    [clean seas, outer present underwater - crescent island],
    [mermaid suit, or: [
        present overwater zora,
        [outer present - moving island, or: [
            clean seas,
            [ages, switch hook]]]]]
]}
present overwater zora: {or: [
    clean dimitri,
    [clean seas, open seas present],
    [mermaid suit, or: [
        present underwater zora,
        [past overwater zora, currents]]]
]}
present library island: {or: [
    clean dimitri, 
    [mermaid suit, present underwater zora],
    [past library island, currents]
]}
outer present - octo fairy cave: {or: [
    [outer past - octo fairy cave, currents]
]}
outer present - moving island: {or: [
    open sea present, dimitri's flute, 
    [currents, mermaid suit, outer past - moving island]
    # currents will drop you in deep water
]}
outer present - zora vill - NW bomb cave: {or: [
    [bombs, present overwater zora]
]}
outer present - library: {or: [
    [outer past - library, present library island]
]}
outer present underwater - zora palace: {or: [present underwater zora]}
outer present underwater - zora SW L house: {or: [present underwater zora]}
outer present underwater - zora SW R house: {or: [present underwater zora]}
outer present underwater - zora E house: {or: [present underwater zora]}

inner present - octo fairy cave: {or: []}
inner present - moving island: {or: []}
inner present - zora vill - NW bomb cave: {or: []}
inner present - library: {or: []}
inner present underwater - zora palace: {or: []}
inner present underwater - zora SW L house: {or: [
    inner present underwater - zora SW R house
]}
inner present underwater - zora SW R house: {or: [
    inner present underwater - zora SW L house
]}
inner present underwater - zora E house: {or: []}

# dungeons
outer d1: {or: [d1 entrance]}
outer d2: {or: [d2 entrance]}
outer d3: {or: [d3 entrance]}
outer d4: {or: [d4 entrance]}
outer d5: {or: [d5 entrance]}
outer d6 present: {or: [d6 present entrance]}
outer d7: {or: [d7 entrance]}

inner d1: {or: []}
inner d2: {or: []}
inner d3: {or: []}
inner d4: {or: []}
inner d5: {or: []}
inner d6 present: {or: []}
inner d7: {or: []}<|MERGE_RESOLUTION|>--- conflicted
+++ resolved
@@ -97,27 +97,23 @@
     outer present - crescent - SE house,
     all crescent,
     [crescent past E, echoes],
+    [outer past - crescent - E stairs after boulder, or: [
+      ages,
+      [currents, gale satchel]]]
     [currents, or: [
         crescent past NW, 
         crescent past S]]
 ]}
 crescent present W: {or: [
-<<<<<<< HEAD
-  dimitri's flute, open sea present,
-  all crescent,
-  [currents, or: [crescent past NW, crescent past SW]],
-  [shovel, echoes, crescent past SW],
-  outer d3,
-  outer present - crescent - SW cave
-=======
     dimitri's flute, 
     open sea present,
     all crescent,
+    outer d3,
+    outer present - crescent - SW cave,
     [shovel, echoes, crescent past SW],
     [currents, or: [
         crescent past NW, 
         crescent past SW]]
->>>>>>> bc0257af
 ]}
 outer present - crescent - NE cave: {or: [crescent present E]}
 outer present - crescent - E house: {or: [crescent present E]}
@@ -308,16 +304,6 @@
 
 # goron lower
 goron lower present: {or: [
-<<<<<<< HEAD
-  outer present - lower goron cave - leftmost,
-  outer present - lower goron - d6 cave,
-  outer present - lower goron - dance cave,
-  outer present - lower goron - cave beside dance cave,
-  [or:[non-entrance, gale satchel] goron present mid bottom],
-  [currents, or: [goron lower past W, goron lower past E]]
-]}
-outer present - lower goron old man: {or: [[goron lower present, ember seeds]]}
-=======
     outer present - lower goron cave - leftmost,
     outer present - lower goron - d6 cave,
     outer present - lower goron - dance cave,
@@ -331,7 +317,6 @@
 outer present - lower goron old man: {or: [
     [goron lower present, ember seeds]
 ]}
->>>>>>> bc0257af
 outer present - lower goron cave - leftmost: {or: [goron lower present]}
 outer present - lower goron - d6 cave: {or: [goron lower present]}
 outer present - lower goron - dance cave: {or: [goron lower present]}
