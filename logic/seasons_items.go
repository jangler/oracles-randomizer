--- conflicted
+++ resolved
@@ -76,12 +76,7 @@
 
 	"flute": Or("ricky's flute", "moosh's flute", "dimitri's flute"),
 
-<<<<<<< HEAD
 	"shield L-1": Or("wooden shield", And("beach", "ore chunks")),
-	"shield L-2": And("shield L-1", "red ore", "blue ore"),
-=======
-	"shield L-1": Or("shop shield L-1", And("beach", "ore chunks")),
->>>>>>> acd4cc57
 
 	"sword":     Or("sword L-1", "sword L-2"),
 	"shield":    Or("shield L-1", "shield L-2"),
