package logic

// these nodes do not define items, only which items can kill which enemies
// under what circumstances, assuming that you've arrived in the room
// containing the enemy.
//
// anything that can be destroyed in more than one way is also included in
// here. bushes, flowers, mushrooms, etc.
//
// don't worry about thrown objects, sword beams, or mystery seeds
//
// animal companions are not included in this logic, since they're only
// available in certain areas.

// when testing how to kill enemies, remember to try:
// - sword
// - boomerang L-1
// - boomerang L-2
// - rod
// - seeds (satchel first, slingshot if satchel doesn't work)
// - bombs (hard only)
// - magnet ball (if applicable)
// - fool's ore
// - punch
// - what pushes them into pits (if applicable)
//   - sword
//   - shield
//   - boomerangs (they work on hardhats!)
//   - seeds (satchel first, slingshot if satchel doesn't work)
//   - rod
//   - bombs (hard only)
//   - NOT magnet ball; it kills anything pittable
//   - fool's ore

var seasonsKillNodes = map[string]*Node{
	"satchel kill normal": And("satchel",
		Or("ember seeds", HardOr("scent seeds", "gale seeds"))),
	"slingshot kill normal": And("slingshot",
		Or("ember seeds", "scent seeds", "gale seeds")),
	"jump kill normal": And("jump 2", "kill normal"),
	"jump pit normal":  And("jump 2", "pit kill normal"),

	// enemies vulnerable to scent seeds are always vulnerable to sword, bombs,
	// and fool's ore (and punches?).
	"scent kill normal": Or("sword", Hard("bombs"), "fool's ore", "punch enemy",
		And("scent seeds", Or("slingshot", Hard("satchel")))),

	// the "safe" version is for areas where you can't possibly get stuck from
	// being on the wrong side of a bush.
	"remove bush safe": Or("sword", "boomerang L-2", "bracelet",
		"ember seeds", "gale slingshot", "bombs"),
	"remove bush": Or("sword", "boomerang L-2", "bracelet"),

	"kill normal": Or("sword", "satchel kill normal", "slingshot kill normal",
		"fool's ore", "punch enemy", Hard("bombs")),
	"pit kill normal": Or("sword", "shield", "rod", "fool's ore",
		Hard("bombs"), "scent kill normal"),
	"kill stalfos": Or("kill normal", "rod"),
<<<<<<< HEAD
	"hit lever from minecart": Or("sword", "boomerang", "rod", "scent seeds",
		"mystery seeds", "any slingshot", "fool's ore"),
=======
	"hit lever from minecart": Or("sword", "boomerang", "rod", "ember seeds",
		"scent seeds", "mystery seeds", "any slingshot", "fool's ore",
		"punch object"),
>>>>>>> 8ca999ec
	"hit lever":         Or("shovel", "hit lever from minecart"),
	"kill goriya bros":  Or("scent kill normal"),
	"kill goriya":       Or("kill normal"),
	"kill goriya (pit)": Or("kill goriya", "pit kill normal"),
	"kill aquamentus":   Or("scent kill normal"),
	"hit far switch": Or("boomerang", "bombs", "any slingshot",
		And("sword", "energy ring")),
	"kill rope": Or("kill normal"),
	"kill hardhat (pit)": Or("sword", "boomerang", "shield", "rod",
		"fool's ore", Hard("bombs"), And(
			Or("slingshot", Hard("satchel")), Or("scent seeds", "gale seeds"))),
	"kill moblin (gap)": Or("sword", "scent seeds", "slingshot kill normal",
		"fool's ore", "jump kill normal", "jump pit normal",
		HardOr("bombs", "punch enemy", "ember seeds")),
	"kill zol":           Or("kill normal"),
	"remove pot":         Or("sword L-2", "bracelet"),
	"kill facade":        Or("bombs"),
	"flip spiked beetle": Or("shield", "shovel"),
	// spiked beetles can't be punched for some reason
	"flip kill spiked beetle": And("flip spiked beetle", Or("sword", "fool's ore",
		"satchel kill normal", "slingshot kill normal", Hard("bombs"))),
	"kill spiked beetle": Or("flip kill spiked beetle", "gale slingshot",
		Hard("gale seeds")),
	"kill mimic":         Or("kill normal"),
	"damage omuai":       Or("scent kill normal"),
	"kill omuai":         And("damage omuai", "bracelet"),
	"kill mothula":       Or("scent kill normal"),
	"remove flower":      Or("sword", "boomerang L-2"),
	"kill agunima":       And("ember seeds", "scent kill normal"),
	"hit very far lever": Or("boomerang L-2", "any slingshot"),
	"hit far lever": Or("boomerang", "any slingshot",
		HardAnd("jump 2", Or("sword", "rod", "fool's ore"))),
	"kill gohma":      Or("scent seeds", "ember seeds"),
	"remove mushroom": Or("boomerang L-2", "bracelet"),
	"kill moldorm":    Or("scent kill normal"),
	"kill iron mask":  Or("kill normal"),
	// armos are an exception to the "bombs are hard logic" rule, since you're
	// intended to kill them with bombs in ages.
	"kill armos":         Or("scent kill normal", "boomerang L-2", "bombs"),
	"kill gibdo":         Or("kill normal", "boomerang L-2", "rod"),
	"kill darknut":       Or("scent kill normal"),
	"kill darknut (pit)": Or("kill darknut", "shield"),
	"kill syger":         Or("scent kill normal"),
	"break crystal":      Or("sword", "bombs", "bracelet", "expert's ring"),
	"kill hardhat (magnet)": Or("magnet gloves", "gale slingshot",
		Hard("gale satchel")),
	"kill vire": Or("sword", Hard("bombs"), "fool's ore", "expert's ring"),
	"finish manhandla": Or("sword", Hard("bombs"), "any slingshot",
		"fool's ore", "expert's ring"),
	"kill manhandla":  And("boomerang L-2", "finish manhandla"),
	"kill wizzrobe":   Or("kill normal"),
	"kill magunesu":   Or("sword", "fool's ore", "expert's ring"),
	"kill poe sister": Or("scent kill normal", "ember seeds"),
	"kill darknut (across pit)": Or("scent slingshot", "magnet gloves",
		And("jump 4", "kill darknut (pit)"), And("sword", "energy ring"),
		HardAnd("toss ring", "bombs")),
	"kill gleeok": Or("sword", Hard("bombs"), "fool's ore", "punch enemy"),
	"kill frypolar": Or(And("bracelet",
		Or("mystery slingshot", Hard("mystery satchel"))),
		Or("ember slingshot", Hard("ember satchel"))),
	"kill medusa head": Or("sword", "fool's ore"),
	"kill floormaster": Or("kill normal"),
	"kill onox":        And("sword", "jump 2"),
}<|MERGE_RESOLUTION|>--- conflicted
+++ resolved
@@ -56,14 +56,8 @@
 	"pit kill normal": Or("sword", "shield", "rod", "fool's ore",
 		Hard("bombs"), "scent kill normal"),
 	"kill stalfos": Or("kill normal", "rod"),
-<<<<<<< HEAD
 	"hit lever from minecart": Or("sword", "boomerang", "rod", "scent seeds",
-		"mystery seeds", "any slingshot", "fool's ore"),
-=======
-	"hit lever from minecart": Or("sword", "boomerang", "rod", "ember seeds",
-		"scent seeds", "mystery seeds", "any slingshot", "fool's ore",
-		"punch object"),
->>>>>>> 8ca999ec
+		"mystery seeds", "any slingshot", "fool's ore", "punch object"),
 	"hit lever":         Or("shovel", "hit lever from minecart"),
 	"kill goriya bros":  Or("scent kill normal"),
 	"kill goriya":       Or("kill normal"),
