--- conflicted
+++ resolved
@@ -226,14 +226,9 @@
 	"goron mountain": Or(
 		And("mount cucco", Or("shovel", "spring banana"), "bracelet"),
 		And("temple remains", "long jump", Or("flippers", "pegasus jump L-2")),
-<<<<<<< HEAD
 		And("blaino's gym", "flippers")),
-	"goron chest": AndSlot("goron mountain", "feather L-2", "bombs"),
-=======
-		And("scent tree", "flippers")),
 	"goron chest": AndSlot("goron mountain", "bombs",
 		Or("feather L-2", Hard("long jump"))),
->>>>>>> 5c5c3b4b
 
 	// tarm ruins
 	"tarm ruins": And("north swamp",
