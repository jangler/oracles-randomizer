package logic

// remember to test:
// - sword
// - from satchel, then seed shooter if satchel doesn't work:
//   - ember seeds
//   - scent seeds
//   - gale seeds
// - cane
// - switch hook
// - thrown objects, if applicable
// - pit items, if applicable (shield, shovel, boomerang)
// - boomerang
// - flute
// - shovel
// - punch

var agesKillNodes = map[string]*Node{
	"break crystal": Or("sword", "bombs", "bracelet", "ember seeds",
		"expert's ring"),
	"break pot": Or("bracelet", "switch hook", "noble sword"),

	// obviously this only works on standard enemies
	"push enemy": Or("shield",
		And("shovel", Or("boomerang", "pegasus shooter"))),

	// unlike in seasons, shovel doesn't hit levers.
	"hit lever": Or("sword", "ember seeds", "scent seeds", "mystery seeds",
<<<<<<< HEAD
		"any seed shooter", "switch hook", "boomerang"),
	// and seeds from minecart don't hit levers. not sure if this is because
	// the ones in seasons are horizontal and the one in ages D2 is vertical.
=======
		"any seed shooter", "switch hook", "boomerang", "punch object"),
>>>>>>> 8ca999ec
	"hit lever from minecart": Or("sword", "any seed shooter", "boomerang"),
	"hit switch": Or("sword", "bombs", "punch object", "ember seeds",
		"scent seeds", "mystery seeds", "any seed shooter", "switch hook",
		"boomerang"),
	"hit switch ranged": Or("bombs", "any seed shooter", "switch hook",
		"boomerang", And("sword", "energy ring")),

	// flute isn't included here since it's only available in some places.
	"break bush safe": Or("sword", "switch hook", "bracelet",
		"bombs", "ember seeds", "gale shooter"),
	"break bush": Or("sword", "switch hook", "bracelet"),

	"satchel weapon": And("satchel",
		Or("ember seeds", HardOr("scent seeds", "gale seeds"))),
	"shooter weapon": And("seed shooter",
		Or("ember seeds", "scent seeds", "gale seeds")),

	// most enemies are vulnerable to these items
	"kill normal": Or("sword", "satchel weapon", "shooter weapon", "cane",
		"punch enemy", Hard("bombs")),
	"kill normal ranged": Or("shooter weapon", And("cane", "bracelet"),
		Hard("bombs")),
	"kill underwater": Or("sword", "shooter weapon", "punch enemy"),

	"kill gel":     Or("kill normal", "switch hook", "boomerang", "shovel"),
	"kill stalfos": Or("kill normal"),
	"kill zol":     Or("kill normal", "switch hook"),
	"kill ghini":   Or("kill normal", "switch hook"),
	"kill giant ghini": Or("sword", "scent shooter", "switch hook",
		"punch enemy", HardOr("bombs", "scent satchel")),
	"kill pumpkin head": And("bracelet",
		Or("sword", "punch enemy", "ember seeds", "scent shooter",
			HardOr("bombs", "scent satchel"))),

	// spiked beetles can't be punched for some reason
	"kill spiked beetle": Or("gale shooter", Hard("gale satchel"),
		And(Or("shield", "shovel"), Or("sword", "satchel weapon",
			"shooter weapon", "cane", Hard("bombs"), "switch hook"))),
	"kill swoop": Or("sword", "scent shooter", "switch hook", "punch enemy",
		HardOr("bombs", "scent satchel")),

	"kill moldorm": Or("sword", "scent shooter", "cane", "switch hook",
		"punch enemy", HardOr("bombs", "scent satchel")),

	"kill wizzrobe": Or("kill normal"),
}<|MERGE_RESOLUTION|>--- conflicted
+++ resolved
@@ -26,13 +26,9 @@
 
 	// unlike in seasons, shovel doesn't hit levers.
 	"hit lever": Or("sword", "ember seeds", "scent seeds", "mystery seeds",
-<<<<<<< HEAD
-		"any seed shooter", "switch hook", "boomerang"),
+		"any seed shooter", "switch hook", "boomerang", "punch object"),
 	// and seeds from minecart don't hit levers. not sure if this is because
 	// the ones in seasons are horizontal and the one in ages D2 is vertical.
-=======
-		"any seed shooter", "switch hook", "boomerang", "punch object"),
->>>>>>> 8ca999ec
 	"hit lever from minecart": Or("sword", "any seed shooter", "boomerang"),
 	"hit switch": Or("sword", "bombs", "punch object", "ember seeds",
 		"scent seeds", "mystery seeds", "any seed shooter", "switch hook",
