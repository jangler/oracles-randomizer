# lynna / south shore / palace
outer past - maku tree cave: {or: [[lynna village, shovel]]}
outer past - maku tree stairs: {or: [
    [lynna village, or: [
        rescue nayru, 
        maku tree]]
]}
outer past - lynna - gba shop: {or: [lynna village]}
outer past - lynna - NW house: {or: [lynna village]}
outer past - lynna - W house: {or: [lynna village]}
outer past - lynna - dark house with boy: {or: [lynna village]}
outer past - lynna - postman house: {or: [lynna village]}
outer past - lynna - S house: {or: [lynna village]}
outer past - lynna - sword game: {or: [lynna village]}
outer palace L: {or: [[nuun, ages]]}
outer palace M: {or: [
    [lynna village, or: [
        ages, 
        [hard, satchel, scent seeds, pegasus seeds]]]
]}
outer palace R: {or: [[nuun, ages]]}
outer stairs SE of palace: {or: [[lynna village, break bush safe]]}
outer past - SW goron - old zora: {or: [
    ages, 
    goron lower past water, 
    [lynna village, feather, switch hook],
    [outer past - SW cave to upper goron, switch hook]
]}
outer cheval: {or: [
    [lynna village, or: [
        feather, 
        flippers]],
    open sea past,
    [ages, or: [
        outer cave below tingle, 
        break bush, 
        ricky's flute, 
        ricky's gloves]]
]}
outer raft guy L: {or: [lynna village]}
outer raft guy R: {or: [open sea past]}
# black tower

inner palace: {or: [
    inner palace L, 
    inner palace M, 
    inner palace R, 
    [mermaid suit, inner stairs SE of palace]
]}
inner past - maku tree cave: {or: []}
inner past - maku tree stairs: {or: [
    [inner past - maku tree cave, kill normal]
]}
inner past - lynna - gba shop: {or: []}
inner past - lynna - NW house: {or: []}
inner past - lynna - W house: {or: []}
inner past - lynna - dark house with boy: {or: []}
inner past - lynna - postman house: {or: []}
inner past - lynna - S house: {or: []}
inner past - lynna - sword game: {or: []}
inner palace L: {or: [inner palace]}
inner palace M: {or: [inner palace]}
inner palace R: {or: [inner palace]}
inner stairs SE of palace: {or: [[inner palace, mermaid suit]]}
inner past - SW goron - old zora: {or: []}
inner cheval: {or: []}
inner raft guy L: {or: [inner raft guy R]}
inner raft guy R: {or: [inner raft guy L]}
# black tower

# western woods
outer past - NE of mystery tree: {or: [
    [deku forest, or: [
        feather, 
        switch hook, 
        [ember seeds, bracelet]]]
]}
outer past - NW of d2: {or: [
    [deku forest, or: [
        bracelet, 
        feather]]
]}
outer past - NE of d2: {or: [deku forest]}
outer past - bush SE of mystery tree: {or: [[deku forest, ember seeds]]}
outer above mystery tree - L stairs: {or: [[fairies' woods, ages]]}
outer above mystery tree - R stairs: {or: [
    [fairies' woods, ages],
    [deku forest, gale satchel]
]}

inner past - NE of mystery tree: {or: [
    inner above mystery tree - L stairs,
    [inner above mystery tree - R stairs, or: [
        bracelet, 
        jump 3, 
        [feather, or: 
            switch hook, 
            [hard, sword]]]]
]}
inner past - NW of d2: {or: []}
inner past - NE of d2: {or: []}
inner past - bush SE of mystery tree: {or: []}
inner above mystery tree - L stairs: {or: [inner past - NE of mystery tree]}
inner above mystery tree - R stairs: {or: [
    [inner past - NE of mystery tree, or: [
        bracelet, 
        jump 3, 
        [feather, or: 
            switch hook, 
            [hard, sword]]]]
]}

# crescent
crescent past E: {or: [
<<<<<<< HEAD
  open sea past, all crescent,
  [crescent past NW, break bush],
  [crescent past S, or: [bracelet, feather]],
  outer past - crescent - shop,
  outer past - crescent - E house,
  outer past - crescent - SE cave,
  [outer past - crescent - E stairs after boulder, or: [bracelet, ages,[gale satchel, currents]]],
  [crescent present E, echoes]
]}
=======
    open sea past, 
    all crescent, 
    raft,
    crescent past NW,
    outer past - crescent - shop,
    outer past - crescent - E house,
    outer past - crescent - SE cave,
    [crescent past S, or: [
        bracelet, 
        feather]],
    [outer past - crescent - stairs on cliff, or: [
        ages, 
        gale satchel]], # gales -> safe ledge drop
    [outer past - crescent - E stairs after boulder, bracelet],
    # outer past - crescent - E bomb cave,  # currently oneway only
    [crescent present E, echoes]
]}
# NW and E are effectively the same logic area after removing the bush
>>>>>>> bc0257af
crescent past NW: {or: [
    outer past - crescent - 1st cave,
    raft, 
    open sea past, 
    all crescent,
    crescent past E,
    [crescent past S, or: [
        bracelet, 
        feather]],
    [crescent present W, currents]
]}
crescent past SW: {or: [
    open sea past, 
    all crescent, 
    raft,
    outer past - crescent - L coconut separated cave,
    [crescent present W, or: [
        currents, 
        [echoes, shovel]]] # entrance rando change!
]}
crescent past S: {or: [
    all crescent, 
    outer past - crescent - R coconut separated cave,
    # outer past - crescent - central bomb cave, # currently oneway only
    [crescent past E, or: [
        bracelet, 
        feather]]
]}
outer past - crescent - shop: {or: [crescent past E]}
outer past - crescent - face cave: {or: [
    [tokay eyeball, or: [
        [outer d3, ages],
        [crescent past NW, or: [
            bomb jump 2, 
            mermaid suit]]]]
]}
outer past - crescent - 1st cave: {or: [crescent past NW]}
outer past - crescent - stairs on cliff: {or: [[crescent present E, ages]]}
outer past - crescent - E bomb cave: {or: [[crescent past E, bombs]]}
outer past - crescent - central bomb cave: {or: [[crescent past S, bombs]]}
outer past - crescent - iron shield cave: {or: [open sea past]}
outer past - crescent - L coconut separated cave: {or: [crescent past SW]}
outer past - crescent - R coconut separated cave: {or: [crescent past S]}
outer past - crescent - SE cave: {or: [crescent past E]}
outer past - crescent - E house: {or: [crescent past E]}
<<<<<<< HEAD
outer past - crescent - E stairs after boulder: {or: [[crescent past E, bracelet],[crescent present E,ages]]}
=======
outer past - crescent - E stairs after boulder: {or: [
    [crescent past E, bracelet]
]}
>>>>>>> bc0257af

inner past - crescent - shop: {or: []}
inner past - crescent - face cave: {or: [
    [inner past underwater - cave S of d8, kill normal, 
      break pot, bombs, or: [cane, hard], feather]
]}
inner past - crescent - 1st cave: {or: []}
inner past - crescent - stairs on cliff: {or: [
    [inner past - crescent - central bomb cave, bracelet, flippers]
]}
inner past - crescent - E bomb cave: {or: []}
inner past - crescent - central bomb cave: {or: [
    [inner past - crescent - stairs on cliff, bracelet, flippers]
]}
inner past - crescent - iron shield cave: {or: []}
# same rules between L and R because return has to be guaranteed.
# maybe add warning before leaving if items are insufficient for return!
inner past - crescent - L coconut separated cave: {or: [
    [inner past - crescent - R coconut separated cave, or: [
        switch hook, 
        [feather, break pot, flippers], 
        [hard, noble sword, bomb jump 2]]]
]}
inner past - crescent - R coconut separated cave: {or: [
    [inner past - crescent - L coconut separated cave, or: [
        switch hook, 
        [feather, break pot, flippers], 
        [hard, noble sword, bomb jump 2]]]
]}
inner past - crescent - SE cave: {or: []}
inner past - crescent - E house: {or: []}
inner past - crescent - E stairs after boulder: {or: []}

# nuun / symmetry city / talus peaks
past symmetry: {or: [
    outer past - symmetry - NW house,
    outer past - symmetry - NE house,
    outer past - symmetry - SW house,
    outer past - symmetry - SE house,
    outer past - symmetry - S house,
    [present symmetry, or: [
        ages, 
        [echoes, or: [
            break bush, 
            [tuni nut, patch]]]]], # grass automatically removed in repaired symmetry city
    [outer past - talus peaks - big cave to water changes, or: [
        ages, 
        [currents, or: [
            bracelet, 
            gale satchel]]]], # for safe return
    # [outer tokkey dive spot, flippers], # currently oneway only
    [outer tuni nut game, gale satchel] # safe ledge drop
]}
outer tokkey dive spot: {or: [[past symmetry, flippers]]}
outer past - symmetry - NW house: {or: [past symmetry]}
outer past - symmetry - NE house: {or: [past symmetry]}
outer past - symmetry - SW house: {or: [past symmetry]}
outer past - symmetry - S house: {or: [past symmetry]}
outer past - symmetry - SE house: {or: [past symmetry]}
outer tuni nut game: {or: [after water changing, ages]}
outer past - cave below tuni guy: {or: [
    [deku forest, feather], ages
]} # Softlock potential: octo switch hook
outer past - talus peaks - big cave to water changes: {or: [
    [past symmetry, currents, bracelet],
    [ages, or: [
        bracelet, 
        switch hook]]
]}
outer past - talus peaks - L water change cave: {or: [
    [outer past - talus peaks - R water change cave, ages]
]}
outer past - talus peaks - R water change cave: {or: [
    [outer past - talus peaks - L water change cave, ages]
]}

inner tokkey dive spot: {or: []}
inner past - symmetry - NW house: {or: []}
inner past - symmetry - NE house: {or: []}
inner past - symmetry - SW house: {or: []}
inner past - symmetry - S house: {or: []}
inner past - symmetry - SE house: {or: []}
inner tuni nut game: {or: []}
inner past - cave below tuni guy: {or: []}
water change caves: {or: [
    inner past - talus peaks - big cave to water changes,
    inner past - talus peaks - L water change cave,
    inner past - talus peaks - R water change cave
]}
inner past - talus peaks - big cave to water changes: {or: [water change caves]}
inner past - talus peaks - L water change cave: {or: [water change caves]}
inner past - talus peaks - R water change cave: {or: [water change caves]}

# rolling ridge. what a nightmare
# goron upper L
goron upper past L: {or: [
    outer past - moblin keep cave,
    outer past - upper goron - under peg tree,
    [goron upper present L, or: [
        ages, 
        [bracelet, echoes]]],
    [goron upper past M, or: [
        non-entrance, 
        gale satchel, 
        currents]] # present allows for safe ledge drop
]}
outer past - moblin keep cave: {or: [goron upper past L]}
outer past - upper goron - under peg tree: {or: [goron upper past L]}
outer past - SW cave to upper goron: {or: [
    [switch hook, or: [
        outer past - SW goron - old zora, 
        ages, 
        [lynna village, feather]]],
    [outer present - first cave to upper goron, ages],
    [goron upper past L, or: [
        non-entrance, 
        gale satchel, 
        currents]] # present allows for safe ledge drop
]}

inner past - moblin keep cave: {or: []}
inner past - upper goron - under peg tree: {or: [
    [goron elder, inner past - SW cave to upper goron]
]} # travel possible after freeing goron elder
inner past - SW cave to upper goron: {or: [
    [goron elder, inner past - upper goron - under peg tree]
]} # travel possible after freeing goron elder

# goron upper M
goron upper past M: {or: [
    outer past - upper goron - E of d5 L,
    outer past - upper goron - E of d5 R,
    [goron upper present M, ages],
    [goron upper present R, or: [
        ages, 
        [bracelet, echoes]]]
]}
outer past - upper goron - E of d5 L: {or: [goron upper past M]}
outer past - upper goron - E of d5 R: {or: [goron upper past M]}

inner past - upper goron - E of d5 L: {or: []}
inner past - upper goron - E of d5 R: {or: []}

# goron upper R
goron upper past R: {or: [
    outer past - upper goron - L of bomb cave,
    # outer past - upper goron - bomb cave, # currently oneway only
    [ages, or: [
        goron upper present R, 
        outer present - upper goron - R rock-separated caves]]
]}
outer past - upper goron - L of bomb cave: {or: [goron upper past R]}
outer past - upper goron - bomb cave: {or: [[goron upper past R, bombs]]}

inner past - upper goron - L of bomb cave: {or: [
    [inner past - lower goron - leftmost cave, switch hook]
]}
inner past - upper goron - bomb cave: {or: []}

# goron mid
outer past - mid goron - SW of bomb cave: {or: [
    [goron present mid bottom, ages],
    [ or: [
          non-entrance, 
          gale satchel,
          currents], # present allows for safe ledge drop
      or: [
          goron upper past R, 
          outer past - mid goron - sword game]]
]}
outer past - mid goron - sword game: {or: [
    [goron present mid top, or: [
        ages, 
        [bracelet, or: [
            currents, 
            [gale satchel, echoes]]]]]
]}
outer past - mid goron - near seed tree: {or: [
<<<<<<< HEAD
  [goron present mid bottom, ages],
  [non-entrance, outer past - mid goron - sword game]
  [outer past mid goron SW of bomb cave, gale satchel]
=======
    [goron present mid bottom, ages],
    [outer past - mid goron - SW of bomb cave, gale satchel],
    [outer past - mid goron - sword game, or: [
        non-entrance, 
        gale satchel,
        currents]] # present allows for safe ledge drop
>>>>>>> bc0257af
]}

inner past - mid goron - SW of bomb cave: {or: [
    [inner past - dance cave, brother emblem, feather]
]}
inner past - mid goron - sword game: {or: []}
inner past - mid goron - near seed tree: {or: []}

# goron lower
goron lower past water: [mermaid suit, or: [
    outer past - SW goron - old zora,
    [lynna village, feather],
    [outer past - SW cave to upper goron, switch hook],
    outer past - lower goron - leftmost cave,
    outer past - dance cave
]]
goron lower past W: {or: [
    goron lower past water,
    outer past - lower goron - leftmost cave,
    [goron lower past E, or: [
        flippers, 
        [hard, jump 3]]],
    [outer d6 past, or: [
        bomb jump 2, 
        flippers]],
    [goron lower present, or: [
        ages,
        [break bush, or: [
            currents, 
            [gale satchel, echoes]]]]]
]}
goron lower past E: {or: [
    goron lower past water,
    [goron lower past W, or: [
        [hard, jump 3], 
        flippers]],
    outer past - dance cave,
    # outer past - lower goron old man, # currently oneway only
    [goron lower present, ages],
    [ or: [
          non-entrance, 
          gale satchel,
          currents], # present allows for safe ledge drop
      or: [
          outer past - mid goron - near seed tree,
          outer past - mid goron - SW of bomb cave]]
]}
outer past - lower goron - leftmost cave: {or: [goron lower past W]}
outer past - dance cave: {or: [goron lower past E]}
outer past - lower goron old man: {or: [[goron lower past E, ember seeds]]}

inner past - lower goron - leftmost cave: {or: [
    [inner past - upper goron - L of bomb cave, switch hook]
]}
inner past - dance cave: {or: [
    [inner past - mid goron - SW of bomb cave, brother emblem, feather]
]}
inner past - lower goron old man: {or: []}

# zora village / zora seas
past underwater zora: {or: [
    outer past underwater - zora palace,
    outer past underwater - zora SW L house,
    outer past underwater - zora SW R house,
    outer past underwater - zora E house,
    [clean seas, outer past underwater - moving island],
    [mermaid suit, or: [
        past library island,
        past overwater zora]]
]}
past overwater zora: {or: [
    [clean seas, or: [
        raft,
        open seas past,
        [mermaid suit, outer past - moving island]]],
    [mermaid suit, or: [
        past underwater zora,
        [present overwater zora, currents]]]
]}
past library island: {or: [
    [clean seas, or: [
      open seas past, 
      raft]], 
    [present library island, ages],
    [mermaid suit, or: [
        past underwater zora,
        [outer past - octo fairy cave, switch hook]]]
]}
outer past - octo fairy cave: {or: [
    [outer present - octo fairy cave, currents],
    [past library island, switch hook, mermaid suit]
]}
outer past - library: {or: [[past library island, library key]]}
outer past - moving island: {or: [
    [mermaid suit, outer past underwater - moving island],
    [clean seas, or: [
        raft, 
        open seas past]],
    [ages, flippers, outer present - moving island] # ages drops in water
]}
outer past underwater - zora palace: {or: [past underwater zora]}
outer past underwater - zora SW L house: {or: [past underwater zora]}
outer past underwater - zora SW R house: {or: [past underwater zora]}
outer past underwater - zora E house: {or: [past underwater zora]}
outer past underwater - moving island: {or: [
    [mermaid suit, outer past - moving island],
    [clean seas, past underwater zora]
]}

inner past - octo fairy cave: {or: []}
inner past - library: {or: []}
inner past - moving island: {or: []}
inner past underwater - zora palace: {or: []}
inner past underwater - zora SW L house: {or: [
    inner past underwater - zora SW R house
]}
inner past underwater - zora SW R house: {or: [
    inner past underwater - zora SW L house
]}
inner past underwater - zora E house: {or: []}
inner past underwater - moving island: {or: []}

# sea of storms / sea of no return
outer past underwater - cave S of d8: {or: []}
outer past underwater - pirate cave: {or: [[open sea past, zora scale]]}

inner past underwater - cave S of d8: {or: [
    [inner past - crescent - face cave, kill normal, break pot, 
      bombs, or: [cane, hard], flippers, feather]
]}
inner past underwater - pirate cave: {or: []}

# dungeons
outer d6 past: {or: [d6 past entrance]}
outer d8: {or: [d8 entrance]}

inner d6 past: {or: []}
inner d8: {or: []}<|MERGE_RESOLUTION|>--- conflicted
+++ resolved
@@ -112,17 +112,6 @@
 
 # crescent
 crescent past E: {or: [
-<<<<<<< HEAD
-  open sea past, all crescent,
-  [crescent past NW, break bush],
-  [crescent past S, or: [bracelet, feather]],
-  outer past - crescent - shop,
-  outer past - crescent - E house,
-  outer past - crescent - SE cave,
-  [outer past - crescent - E stairs after boulder, or: [bracelet, ages,[gale satchel, currents]]],
-  [crescent present E, echoes]
-]}
-=======
     open sea past, 
     all crescent, 
     raft,
@@ -141,7 +130,6 @@
     [crescent present E, echoes]
 ]}
 # NW and E are effectively the same logic area after removing the bush
->>>>>>> bc0257af
 crescent past NW: {or: [
     outer past - crescent - 1st cave,
     raft, 
@@ -187,13 +175,10 @@
 outer past - crescent - R coconut separated cave: {or: [crescent past S]}
 outer past - crescent - SE cave: {or: [crescent past E]}
 outer past - crescent - E house: {or: [crescent past E]}
-<<<<<<< HEAD
-outer past - crescent - E stairs after boulder: {or: [[crescent past E, bracelet],[crescent present E,ages]]}
-=======
 outer past - crescent - E stairs after boulder: {or: [
-    [crescent past E, bracelet]
-]}
->>>>>>> bc0257af
+    [crescent past E, bracelet],
+    [crescent present E,ages]
+]}
 
 inner past - crescent - shop: {or: []}
 inner past - crescent - face cave: {or: [
@@ -372,18 +357,12 @@
             [gale satchel, echoes]]]]]
 ]}
 outer past - mid goron - near seed tree: {or: [
-<<<<<<< HEAD
-  [goron present mid bottom, ages],
-  [non-entrance, outer past - mid goron - sword game]
-  [outer past mid goron SW of bomb cave, gale satchel]
-=======
     [goron present mid bottom, ages],
     [outer past - mid goron - SW of bomb cave, gale satchel],
     [outer past - mid goron - sword game, or: [
         non-entrance, 
         gale satchel,
         currents]] # present allows for safe ledge drop
->>>>>>> bc0257af
 ]}
 
 inner past - mid goron - SW of bomb cave: {or: [
